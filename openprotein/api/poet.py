from typing import Optional, List, Dict, Union, BinaryIO, Iterator
from io import BytesIO
import random
import csv
import codecs
import requests

from openprotein.base import APISession
from openprotein.api.jobs import Job, AsyncJobFuture, StreamingAsyncJobFuture, job_get
import openprotein.config as config

<<<<<<< HEAD
PATH_PREFIX = 'v1/poet'


def csv_stream(response: requests.Response):
    raw_content = response.raw # the raw bytes stream
=======
from ..models import (MSASamplingMethod, PoetInputType, PoetScoreJob, PoetScoreResult, PromptJob, PoetSingleSiteJob, MSAJob)
from ..errors import InvalidParameterError, MissingParameterError, APIError
>>>>>>> 3e24e532

def csv_stream(response: requests.Response) -> csv.reader:
    """
    Returns a CSV reader from a requests.Response object.

    Parameters
    ----------
    response : requests.Response
        The response object to parse.

    Returns
    -------
    csv.reader
        A csv reader object for the response.
    """
    raw_content = response.raw # the raw bytes stream
    content = codecs.getreader('utf-8')(raw_content)  # force the response to be encoded as utf-8
    return csv.reader(content)


<<<<<<< HEAD
def get_poet_job_inputs(session: APISession, job_id, input_type: PoetInputType, prompt_index: Optional[int] = None):
    endpoint = PATH_PREFIX + '/align/inputs'
=======
def get_align_job_inputs(session: APISession,
                        job_id,
                        input_type: PoetInputType,
                        prompt_index: Optional[int] = None) -> requests.Response:
    """
    Get MSA and related data for an align job. 

    Returns either the original user seed (RAW), the generated MSA or the prompt.

    Specify prompt_index to retreive the specific prompt for each replicate when input_type is PROMPT. 

    Parameters
    ----------
    session : APISession
        The API session.
    job_id : int or str
        The job identifier.
    input_type : PoetInputType
        The type of MSA data.
    prompt_index : Optional[int]
        The replicate number for the prompt (input_type=-PROMPT only)

    Returns
    -------
    requests.Response
        The response from the server.
    """
    endpoint = 'v1/poet/align/inputs'
>>>>>>> 3e24e532

    params = {'job_id': job_id, 'msa_type': input_type}
    if prompt_index is not None:
        params['replicate'] = prompt_index

    response = session.get(endpoint, params=params, stream=True)
    return response


def get_input(self: APISession, 
              job: Job,
              input_type: PoetInputType,
              prompt_index: Optional[int] = None) -> csv.reader:
    """
    Get input data for a given job.

    Parameters
    ----------
    self : APISession
        The API session.
    job : Job
        The job for which to retrieve data.
    input_type : PoetInputType
        The type of MSA data.
    prompt_index : Optional[int]
        The replicate number for the prompt (input_type=-PROMPT only)

    Returns
    -------
    csv.reader
        A CSV reader for the response data.
    """
    job_id = job.job_id
    response = get_align_job_inputs(self, job_id, input_type, prompt_index=prompt_index)
    return csv_stream(response)

def get_prompt(self: APISession, job: Job, prompt_index: Optional[int] = None) -> csv.reader:
    """
    Get the prompt for a given job.

    Parameters
    ----------
    self : APISession
        The API session.
    job : Job
        The job for which to retrieve the prompt.
    prompt_index : Optional[int], default=None
        The index of the prompt. If None, it returns all. 

    Returns
    -------
    csv.reader
        A CSV reader for the prompt data.
    """
    return get_input(self, job, PoetInputType.PROMPT, prompt_index=prompt_index)


def get_seed(self: APISession, job: Job) -> csv.reader:
    """
    Get the seed for a given MSA job.

    Parameters
    ----------
    self : APISession
        The API session.
    job : Job
        The job for which to retrieve the seed.

    Returns
    -------
    csv.reader
        A CSV reader for the seed sequence.
    """
    return get_input(self, job, PoetInputType.INPUT)


def get_msa(self: APISession, job: Job) -> csv.reader:
    """
    Get the generated MSA (Multiple Sequence Alignment) for a given job.

    Parameters
    ----------
    self : APISession
        The API session.
    job : Job
        The job for which to retrieve the MSA.

    Returns
    -------
    csv.reader
        A CSV reader for the MSA data.
    """
    return get_input(self, job, PoetInputType.MSA)


class PoetFutureMixin:
    session: APISession
    job: Job

    def get_input(self, input_type: PoetInputType):
        """See child function docs."""
        return get_input(self.session, self.job, input_type)

    def get_prompt(self, prompt_index: Optional[int] = None):
        """See child function docs."""
        return get_prompt(self.session, self.job, prompt_index=prompt_index)

    def get_seed(self):
        """See child function docs."""
        return get_seed(self.session, self.job)
    
    def get_msa(self):
        """See child function docs."""
        return get_msa(self.session, self.job)

def msa_post(session: APISession, msa_file=None, seed=None):
    """
    Create an MSA. 
    
    Either via a seed sequence (which will trigger MSA creation) or a ready-to-use MSA (via msa_file). 

    Note that seed and msa_file are mutually exclusive, and one or the other must be set

    Args:
        session (APISession): authorized session
        msa_file (str, optional): ready-made MSA. Defaults to None.
        seed (str, optional): Seed to trigger MSA job. Defaults to None.
    
    Raises:
        Exception: if msa_file and seed are both None. 

<<<<<<< HEAD
def msa_post(session: APISession, msa_file=None, seed=None):
    endpoint = PATH_PREFIX + '/align/msa'
    assert msa_file is not None or seed is not None, 'One of msa_file or seed must be set'
    assert msa_file is None or seed is None, 'Both msa_file and seed cannot be set'
=======
    Returns:
        MSAJob: Job details
    """
	
    if (msa_file is None and seed is None) or (msa_file is not None and seed is not None):
        raise MissingParameterError("seed OR msa_file must be provided.")
    endpoint = 'v1/poet/align/msa'
>>>>>>> 3e24e532

    is_seed = False
    if seed is not None:
        msa_file = BytesIO(b'\n'.join([b'>seed', seed]))
        is_seed = True

    params = {'is_seed': is_seed}
    files = {'msa_file': msa_file}

    response = session.post(endpoint, files=files, params=params)
    return MSAJob(**response.json())

def prompt_post(
        session: APISession,
        msa_id: str,
        num_sequences: Optional[int] = None,
        num_residues: Optional[int] = None,
        method: MSASamplingMethod = MSASamplingMethod.NEIGHBORS_NONGAP_NORM_NO_LIMIT,
        homology_level: float = 0.8,
        max_similarity: float = 1.0,
        min_similarity: float = 0.0,
        always_include_seed_sequence: bool = False,
        num_ensemble_prompts: int = 1,
        random_seed: Optional[int] = None
    ):
<<<<<<< HEAD
    endpoint = PATH_PREFIX + '/align/prompt'
=======
    """
    Create a protein sequence prompt from a linked MSA (Multiple Sequence Alignment) for PoET Jobs.
>>>>>>> 3e24e532

    The MSA is specified by msa_id and created in msa_post.
    
    Args:
        session (APISession): An instance of APISession to manage interactions with the API.
        msa_id (str): The ID of the Multiple Sequence Alignment to use for the prompt.
        num_sequences (int, optional): Maximum number of sequences in the prompt. Must be  <100.
        num_residues (int, optional): Maximum number of residues (tokens) in the prompt. Must be less than 24577.
        method (MSASamplingMethod, optional): Method to use for MSA sampling. Defaults to NEIGHBORS_NONGAP_NORM_NO_LIMIT.
        homology_level (float, optional): Level of homology for sequences in the MSA (neighbors methods only). Must be between 0 and 1. Defaults to 0.8.
        max_similarity (float, optional): Maximum similarity between sequences in the MSA and the seed. Must be between 0 and 1. Defaults to 1.0.
        min_similarity (float, optional): Minimum similarity between sequences in the MSA and the seed. Must be between 0 and 1. Defaults to 0.0.
        always_include_seed_sequence (bool, optional): Whether to always include the seed sequence in the MSA. Defaults to False.
        num_ensemble_prompts (int, optional): Number of ensemble jobs to run. Defaults to 1.
        random_seed (int, optional): Seed for random number generation. Defaults to a random number between 0 and 2**32-1.

    Raises:
        InvalidParameterError: If provided parameter values are not in the allowed range.
        MissingParameterError: If both or none of 'num_sequences', 'num_residues' is specified.

    Returns:
        PromptJob 
    """
    endpoint = 'v1/poet/align/prompt'

    if not (0 <= homology_level <= 1):
        raise InvalidParameterError("The 'homology_level' must be between 0 and 1.")
    if not (0 <= max_similarity <= 1):
        raise InvalidParameterError("The 'max_similarity' must be between 0 and 1.")
    if not (0 <= min_similarity <= 1):
        raise InvalidParameterError("The 'min_similarity' must be between 0 and 1.")

    if num_residues is None and num_sequences is None:
        num_residues = 12288

    if (num_sequences is None and num_residues is None) or (num_sequences is not None and num_residues is not None):
        raise MissingParameterError("Either 'num_sequences' or 'num_residues' must be set, but not both.")
    
    if num_sequences is not None and not (0 <= num_sequences < 100):
        raise InvalidParameterError("The 'num_sequences' must be between 0 and 100.")

    if num_residues is not None and not (0 <= num_residues < 24577):
        raise InvalidParameterError("The 'num_residues' must be between 0 and 24577.")

    if random_seed is None:
        random_seed = random.randrange(2**32)

    params = {
        'msa_id': msa_id,
        'msa_method': method,
        'homology_level': homology_level,
        'max_similarity': max_similarity,
        'min_similarity': min_similarity,
        'force_include_first': always_include_seed_sequence,
        'replicates': num_ensemble_prompts,
        'seed': random_seed,
    }
    if num_sequences is not None:
        params['max_msa_sequences'] = num_sequences
    if num_residues is not None:
        params['max_msa_tokens'] = num_residues

    response = session.post(endpoint, params=params)
    return PromptJob(**response.json())

def upload_prompt_post(
        session: APISession,
        prompt_file: BinaryIO,
    ) -> PromptJob:
    """
    Directly upload a prompt.
    
    Bypass post_msa and prompt_post steps entirely. In this case PoET will use the prompt as is.
    You can specify multiple prompts (one per replicate) with an `<END_PROMPT>\n` between CSVs. 
    
    Args:
        session (APISession): An instance of APISession to manage interactions with the API.
        prompt_file (BinaryIO): Binary I/O object representing the prompt file.
        
    Raises:
        APIError: If there is an issue with the API request.

    Returns:
        PromptJob: An object representing the status and results of the prompt job.
    """
<<<<<<< HEAD
    endpoint = PATH_PREFIX + '/align/upload_prompt'
=======
    endpoint = 'v1/align/upload_prompt'
>>>>>>> 3e24e532

    try:
        body = {'prompt_file': prompt_file}
        response = session.post(endpoint, body=body)
        return PromptJob(**response.json())
    except Exception as exc:
        raise APIError(f"Failed to upload prompt post: {exc}") from exc

def poet_score_post(session: APISession, prompt_id: str, queries: List[str]) -> PoetScoreJob:
    """
    Submits a job to score sequences based on the given prompt.
    
    Args:
        session (APISession): An instance of APISession to manage interactions with the API.
        prompt_id (str): The ID of the prompt.
        queries (List[str]): A list of query sequences to be scored.

    Raises:
        APIError: If there is an issue with the API request.
        
    Returns:
        PoetScoreJob: An object representing the status and results of the scoring job.
    """
    endpoint = 'v1/poet/score'

    if len(queries)==0:
        raise MissingParameterError("Must include queries for scoring!")
    if not prompt_id:
        raise MissingParameterError("Must include prompt_id in request!")

    try:
        variant_file = BytesIO(b'\n'.join(queries))
        params = {'prompt_id': prompt_id}
        response = session.post(endpoint, files={'variant_file': variant_file}, params=params)
        return PoetScoreJob(**response.json())
    except Exception as exc:
        raise APIError(f"Failed to post poet score: {exc}") from exc



<<<<<<< HEAD
def poet_score_post(session: APISession, prompt_id: str, queries):
    endpoint = PATH_PREFIX + '/score'
=======
def poet_score_get(session: APISession, job_id, page_size=config.POET_PAGE_SIZE, page_offset=0):
    """
    Fetch a page of results from a PoET score job.
>>>>>>> 3e24e532

    Args:
        session (APISession): An instance of APISession to manage interactions with the API.
        job_id (str): The ID of the PoET scoring job to fetch results from.
        page_size (int, optional): The number of results to fetch in a single page. Defaults to config.POET_PAGE_SIZE.
        page_offset (int, optional): The offset (number of results) to start fetching results from. Defaults to 0.

    Raises:
        APIError: If the provided page size is larger than the maximum allowed page size.

    Returns:
        PoetScoreJob: An object representing the PoET scoring job, including its current status and results (if any).
    """
    endpoint = 'v1/poet/score'

    if page_size > config.POET_MAX_PAGE_SIZE:
        raise APIError(f'Page size must be less than the max for PoET: {config.POET_MAX_PAGE_SIZE}')

<<<<<<< HEAD
def poet_score_get(session: APISession, job_id, page_size=config.POET_PAGE_SIZE, page_offset=0):
    endpoint = PATH_PREFIX + '/score'
    assert page_size <= config.POET_MAX_PAGE_SIZE, f'Page size must be less than the max for PoET: {config.POET_MAX_PAGE_SIZE}'
=======
>>>>>>> 3e24e532
    response = session.get(
        endpoint,
        params={'job_id': job_id, 'page_size': page_size, 'page_offset': page_offset}
    )

    return PoetScoreJob(**response.json())


class PoetScoreFuture(PoetFutureMixin, AsyncJobFuture):
    """
    Represents a result of a PoET scoring job.

    Attributes:
        session (APISession): An instance of APISession for API interactions.
        job (Job): The PoET scoring job.
        page_size (int): The number of results to fetch in a single page.

    Methods:
        get(verbose=False) -> List[PoetScoreResult]:
            Get the final results of the PoET scoring job.

    """

    def __init__(self, session: APISession, job: Job, page_size=config.POET_PAGE_SIZE):
        """
        init a PoetScoreFuture instance.

        Args:
            session (APISession): An instance of APISession for API interactions.
            job (Job): The PoET scoring job.
            page_size (int, optional): The number of results to fetch in a single page. Defaults to config.POET_PAGE_SIZE.

        """
        super().__init__(session, job)
        self.page_size = page_size

    def get(self, verbose=False) -> List[PoetScoreResult]:
        """
        Get the final results of the PoET scoring job.

        Args:
            verbose (bool, optional): If True, print verbose output. Defaults to False.

        Raises:
            APIError: If there is an issue with the API request.

        Returns:
            List[PoetScoreResult]: A list of PoetScoreResult objects representing the scoring results.
        """
        job_id = self.job.job_id
        step = self.page_size

        results = []
        num_returned = step
        offset = 0

        while num_returned >= step:
            try:
                response = poet_score_get(
                    self.session,
                    job_id,
                    page_offset=offset,
                    page_size=step,
                )
                results += response.result
                num_returned = len(response.result)
                offset += num_returned
            except APIError as exc:
                if verbose:
                    print(f"Failed to get results: {exc}")
                return results
        
        return results

def poet_single_site_post(session: APISession,
                          variant,
                          parent_id=None,
                          prompt_id=None) -> PoetSingleSiteJob:
    """
    Request PoET single-site analysis for a variant.

    Will mutate every position in the variant to every amino acid and return the scores.

    Note that if parent_id is set then will inherit all prompt properties of that parent.

    Args:
        session (APISession): An instance of APISession for API interactions.
        variant (str): The variant to analyze.
        parent_id (str, optional): The ID of the parent job. Either parent_id or prompt_id must be set. Defaults to None.
        prompt_id (str, optional): The ID of the prompt. Either parent_id or prompt_id must be set. Defaults to None.

    Raises:
        APIError: If the input parameters are invalid or there is an issue with the API request.

<<<<<<< HEAD
def poet_single_site_post(session: APISession, variant, parent_id=None, prompt_id=None):
    endpoint = PATH_PREFIX + '/single_site'
=======
    Returns:
        PoetSingleSiteJob: An object representing the status and results of the PoET single-site analysis job.
        Note that the input variant score is given as `X0X`
    """
    endpoint = 'v1/poet/single_site'

    if (parent_id is None and prompt_id is None) or (parent_id is not None and prompt_id is not None):
        raise InvalidParameterError('Either parent_id or prompt_id must be set.')
>>>>>>> 3e24e532

    params = {'variant': variant}
    if prompt_id is not None:
        params['prompt_id'] = prompt_id
    if parent_id is not None:
        params['parent_id'] = parent_id

    try:
        response = session.post(endpoint, params=params)
        return PoetSingleSiteJob(**response.json())
    except Exception as exc:
        raise APIError(f"Failed to post poet single-site analysis: {exc}") from exc

def poet_single_site_get(session: APISession,
                         job_id:str,
                         page_size:int=100,
                         page_offset:int=0) -> PoetSingleSiteJob:
    """
    Fetch paged results of a PoET single-site analysis job.

<<<<<<< HEAD
def poet_single_site_get(session: APISession, job_id, page_size=100, page_offset=0):
    endpoint = PATH_PREFIX + '/single_site'
=======
    Args:
        session (APISession): An instance of APISession for API interactions.
        job_id (str): The ID of the PoET single-site analysis job to fetch results from.
        page_size (int, optional): The number of results to fetch in a single page. Defaults to 100.
        page_offset (int, optional): The offset (number of results) to start fetching results from. Defaults to 0.
>>>>>>> 3e24e532

    Raises:
        APIError: If there is an issue with the API request.

    Returns:
        PoetSingleSiteJob: An object representing the status and results of the PoET single-site analysis job.
    """
    endpoint = 'v1/poet/single_site'

    params = {'job_id': job_id, 'page_size': page_size, 'page_offset': page_offset}

    try:
        response = session.get(endpoint, params=params)
        return PoetSingleSiteJob(**response.json())
    except Exception as exc:
        raise APIError(f"Failed to get poet single-site analysis results: {exc}") from exc

class PoetSingleSiteFuture(PoetFutureMixin, AsyncJobFuture):
    """
    Represents a result of a PoET single-site analysis job.

    Attributes:
        session (APISession): An instance of APISession for API interactions.
        job (Job): The PoET single-site analysis job.
        page_size (int): The number of results to fetch in a single page.

    Methods:
        get(verbose=False) -> Dict[bytes, float]:
            Get the final results of the PoET single-site analysis job.

    """

    def __init__(self, session: APISession, job: Job, page_size=config.POET_PAGE_SIZE):
        """
        init a PoetSingleSiteFuture instance.

        Args:
            session (APISession): An instance of APISession for API interactions.
            job (Job): The PoET single-site analysis job.
            page_size (int, optional): The number of results to fetch in a single page. Defaults to config.POET_PAGE_SIZE.

        """
        super().__init__(session, job)
        self.page_size = page_size

    def get(self, verbose=False) -> Dict[bytes, float]:
        """
        Get the results of a PoET single-site analysis job.

        Args:
            verbose (bool, optional): If True, print verbose output. Defaults to False.

        Returns:
            Dict[bytes, float]: A dictionary mapping mutation codes to scores.

        Raises:
            APIError: If there is an issue with the API request.

        """
        job_id = self.job.job_id
        step = self.page_size
        results = {}
        offset = 0
        num_returned = step

        while num_returned >= step:
            try:
                response = poet_single_site_get(
                    self.session,
                    job_id,
                    page_offset=offset,
                    page_size=step,
                )
                for r in response.result:
                    results[r.sequence] = r.score
                offset += step
                num_returned = len(response.result)
            except APIError as exc:
                if verbose:
                    print(f"Failed to get results: {exc}")
                return results
        
        return results

def poet_generate_post(
        session: APISession,
        prompt_id: str,
        num_samples=100,
        temperature=1.0,
        topk=None,
        topp=None,
        max_length=1000,
        random_seed=None,
    ) -> Job:
<<<<<<< HEAD
    endpoint = PATH_PREFIX + '/generate'
=======
    """
    Generate protein sequences with a prompt. 

    Args:
        session (APISession): An instance of APISession for API interactions.
        prompt_id (str): The ID of the prompt to generate samples from.
        num_samples (int, optional): The number of samples to generate. Defaults to 100.
        temperature (float, optional): The temperature for sampling. Higher values produce more random outputs. Defaults to 1.0.
        topk (int, optional): The number of top-k residues to consider during sampling. Defaults to None.
        topp (float, optional): The cumulative probability threshold for top-p sampling. Defaults to None.
        max_length (int, optional): The maximum length of generated proteins. Defaults to 1000.
        random_seed (int, optional): Seed for random number generation. Defaults to a random number.

    Raises:
        APIError: If there is an issue with the API request.

    Returns:
        Job: An object representing the status and information about the generation job.
    """
    endpoint = 'v1/poet/generate'

    if not (0.1 <= temperature <= 2):
        raise InvalidParameterError("The 'temperature' must be between 0.1 and 2.")
    if topk:
        if not (2 <= topk <= 20):
            raise InvalidParameterError("The 'topk' must be between 2 and 22.")
    if topp:
        if not (0 <= topp <= 1):
            raise InvalidParameterError("The 'topp' must be between 0 and 1.")
    if random_seed:
        if not (0 <= random_seed <= 2**32):
            raise InvalidParameterError("The 'random_seed' must be between 0 and 1.")


>>>>>>> 3e24e532

    if random_seed is None:
        random_seed = random.randrange(2**32)

    params = {
        'prompt_id': prompt_id,
        'generate_n': num_samples,
        'temperature': temperature,
        'maxlen': max_length,
        'seed': random_seed,
    }
    if topk is not None:
        params['topk'] = topk
    if topp is not None:
        params['topp'] = topp

    try:
        response = session.post(endpoint, params=params)
        return Job(**response.json())
    except Exception as exc:
        raise APIError(f"Failed to post PoET generation request: {exc}") from exc


<<<<<<< HEAD
def poet_generate_get(session: APISession, job_id):
    endpoint = PATH_PREFIX + '/generate'
=======

def poet_generate_get(session: APISession, job_id) -> requests.Response:
    """
    Get the results of a PoET generation job.

    Args:
        session (APISession): An instance of APISession for API interactions.
        job_id (str): job ID from a poet/generate job. 

    Raises:
        APIError: If there is an issue with the API request.

    Returns:
        requests.Response: The response object containing the results of the PoET generation job.
    """
    endpoint = 'v1/poet/generate'
>>>>>>> 3e24e532

    params = {'job_id': job_id}

    try:
        response = session.get(endpoint, params=params, stream=True)
        return response
    except Exception as exc:
        raise APIError(f"Failed to get poet generation results: {exc}") from exc


class PoetGenerateFuture(PoetFutureMixin, StreamingAsyncJobFuture):
    """
    Represents a result of a PoET generation job.

    Attributes:
        session (APISession): An instance of APISession for API interactions.
        job (Job): The PoET generation job.

    Methods:
        stream() -> Iterator[PoetScoreResult]:
            Stream the results of the PoET generation job.

    """

    def stream(self) -> Iterator[PoetScoreResult]:
        """
        Stream the results from the response.

        Yields:
            PoetScoreResult: A result object containing the sequence, score, and name.

        Raises:
            APIError: if request fails

        """
        try:
            response = poet_generate_get(self.session, self.job.job_id)
            for tokens in csv_stream(response):
                try:
                    name, sequence = tokens[:2]
                    score = [float(s) for s in tokens[2:]]
                    sequence = sequence.encode()
                    sample = PoetScoreResult(sequence=sequence, score=score, name=name)
                    yield sample
                except (IndexError, ValueError) as exc:
                    # Skip malformed or incomplete tokens
                    print(f"Skipping malformed or incomplete tokens: {tokens} with {exc}")
        except APIError as exc:
            print(f"Failed to stream PoET generation results: {exc}")


Prompt = Union[PromptJob, str]


def validate_prompt(prompt: Prompt):
    """ helper function to validate prompt_id is prompt type"""
    prompt_id = prompt
    if isinstance(prompt, PromptJob):
        prompt_id = prompt.prompt_id
    return prompt_id


class PoetAPI:
    """
    This class defines a high level interface for accessing PoET.
    See the subfunctons that are called for more detailed documentation.
    """
    def __init__(self, session: APISession):
        self.session = session

    def upload_msa(self, msa_file) -> MSAJob:
        """
        Upload an MSA from file. 

        Args:
            msa_file (str, optional): ready-made MSA. Defaults to None.

        Raises:
            APIError: If there is an issue with the API request.

        Returns:
            MSAJob:
        """        
        return msa_post(self.session, msa_file=msa_file)

    def create_msa(self, seed: bytes) -> MSAJob:
        """
        Construct an MSA via homology search with the seed sequence.

        Args:
            seed (bytes): seed sequence

        Raises:
            APIError: If there is an issue with the API request.

        Returns:
            MSAJob
        """        

        return msa_post(self.session, seed=seed)

    def upload_prompt(self, prompt_file) -> PromptJob:
        """ 
        Directly upload a prompt.
        
        Bypass post_msa and prompt_post steps entirely. In this case PoET will use the prompt as is.
        You can specify multiple prompts (one per replicate) with an `<END_PROMPT>\n` between CSVs. 
        
        Args:
            prompt_file (BinaryIO): Binary I/O object representing the prompt file.

        Raises:
            APIError: If there is an issue with the API request.

        Returns:
            PromptJob: An object representing the status and results of the prompt job.
        """
        return upload_prompt_post(self.session, prompt_file)

    def sample_prompt(
            self,
            msa: Union[MSAJob, str],
            num_sequences: Optional[int] = None,
            num_residues: Optional[int] = None,
            method: MSASamplingMethod = MSASamplingMethod.NEIGHBORS_NONGAP_NORM_NO_LIMIT,
            homology_level: float = 0.8,
            max_similarity: float = 1.0,
            min_similarity: float = 0.0,
            always_include_seed_sequence: bool = False,
            num_ensemble_prompts: int = 1,
            random_seed: Optional[int] = None,
        ) -> PromptJob:
        """
        Create a protein sequence prompt from a linked MSA (Multiple Sequence Alignment) for PoET Jobs.
        
        Args:
            msa (str): The msa Job to use in prompt creation.
            num_sequences (int, optional): Maximum number of sequences in the prompt. Must be  <100.
            num_residues (int, optional): Maximum number of residues (tokens) in the prompt. Must be less than 24577.
            method (MSASamplingMethod, optional): Method to use for MSA sampling. Defaults to NEIGHBORS_NONGAP_NORM_NO_LIMIT.
            homology_level (float, optional): Level of homology for sequences in the MSA (neighbors methods only). Must be between 0 and 1. Defaults to 0.8.
            max_similarity (float, optional): Maximum similarity between sequences in the MSA and the seed. Must be between 0 and 1. Defaults to 1.0.
            min_similarity (float, optional): Minimum similarity between sequences in the MSA and the seed. Must be between 0 and 1. Defaults to 0.0.
            always_include_seed_sequence (bool, optional): Whether to always include the seed sequence in the MSA. Defaults to False.
            num_ensemble_prompts (int, optional): Number of ensemble jobs to run. Defaults to 1.
            random_seed (int, optional): Seed for random number generation. Defaults to a random number between 0 and 2**32-1.

        Raises:
            InvalidParameterError: If provided parameter values are not in the allowed range.
            MissingParameterError: If both or none of 'num_sequences', 'num_residues' is specified.

        Returns:
            PromptJob 
        """
        msa_id = msa
        if isinstance(msa, MSAJob):
            msa_id = msa.msa_id
        return prompt_post(
            self.session,
            msa_id,
            num_sequences=num_sequences,
            num_residues=num_residues,
            method=method,
            homology_level=homology_level,
            max_similarity=max_similarity,
            min_similarity=min_similarity,
            always_include_seed_sequence=always_include_seed_sequence,
            num_ensemble_prompts=num_ensemble_prompts,
            random_seed=random_seed,
        )

    def get_prompt(self, job: Job, prompt_index: Optional[int] = None) -> csv.reader:
        """
        Get prompts for a given job.

        Parameters
        ----------
        job : Job
            The job for which to retrieve data.
        prompt_index : Optional[int]
            The replicate number for the prompt (input_type=-PROMPT only)

        Returns
        -------
        csv.reader
            A CSV reader for the response data.
        """
        return get_input(self.session, job, PoetInputType.PROMPT, prompt_index=prompt_index)

    def get_seed(self, job: Job) -> csv.reader:
        """
        Get input data for a given msa job.

        Parameters
        ----------
        job : Job
            The job for which to retrieve data.

        Returns
        -------
        csv.reader
            A CSV reader for the response data.
        """
        return get_input(self.session, job, PoetInputType.INPUT)

    def get_msa(self, job: Job) -> csv.reader:
        """
        Get generated MSA for a given job.

        Parameters
        ----------
        job : Job
            The job for which to retrieve data.

        Returns
        -------
        csv.reader
            A CSV reader for the response data.
        """
        return get_input(self.session, job, PoetInputType.MSA)

    def get_prompt_job(self, job_id: str) -> PromptJob:
        """
        Get prompt job based on job_id. 

        Args:
            job_id (str): job ID for a prompt job 

        Returns:
            PromptJob:
        """
        job = job_get(self.session, job_id)
        assert job.job_type == '/align/prompt'
        return PromptJob(**job.dict(), prompt_id=job.job_id)

    def get_msa_job(self, job_id: str) -> MSAJob:
        """
        Get MSA job based on job_id. 

        Args:
            job_id (str): job ID for a MSA job 

        Returns:
            MSAJob:
        """
        job = job_get(self.session, job_id)
        assert job.job_type == '/align/align'
        return MSAJob(**job.dict(), msa_id=job.job_id)

    def score(self, prompt: Prompt, queries: List[bytes]) -> PoetScoreFuture:
        """
        Score query sequences using the specified prompt.


        Args:
            prompt (Prompt): prompt job.
            queries (List[bytes]): sequences to score

        Returns:
            results
        """
        prompt_id = validate_prompt(prompt)
        response = poet_score_post(self.session, prompt_id, queries)
        return PoetScoreFuture(self.session, response)

    def single_site(self, prompt: Prompt, sequence: bytes) -> PoetSingleSiteFuture:
        """
        Score all single substitutions of the query sequence using the specified prompt.


        Args:
            prompt (Prompt): prompt job.
            sequence (bytes): sequence to mutate and score

        Returns:
            results
        """
        prompt_id = validate_prompt(prompt)
        response = poet_single_site_post(self.session, sequence, prompt_id=prompt_id)
        return PoetSingleSiteFuture(self.session, response)

    def generate(
            self,
            prompt: Prompt,
            num_samples=100,
            temperature=1.0,
            topk=None,
            topp=None,
            max_length=1000,
            seed=None,
        ) -> PoetGenerateFuture:
        """
            Generate protein sequences conditioned on a prompt.. 

            Args:
                prompt (PromptJob): The prompt to use.
                num_samples (int, optional): The number of samples to generate. Defaults to 100.
                temperature (float, optional): The temperature for sampling. Higher values produce more random outputs. Defaults to 1.0.
                topk (int, optional): The number of top-k residues to consider during sampling. Defaults to None.
                topp (float, optional): The cumulative probability threshold for top-p sampling. Defaults to None.
                max_length (int, optional): The maximum length of generated proteins. Defaults to 1000.
                seed (int, optional): Seed for random number generation. Defaults to a random number.

            Raises:
                APIError: If there is an issue with the API request.

            Returns:
                Job: An object representing the status and information about the generation job.
            """
        prompt_id = validate_prompt(prompt)
        job = poet_generate_post(
            self.session,
            prompt_id,
            num_samples=num_samples,
            temperature=temperature,
            topk=topk,
            topp=topp,
            max_length=max_length,
            random_seed=seed,
        )
        return PoetGenerateFuture(self.session, job)<|MERGE_RESOLUTION|>--- conflicted
+++ resolved
@@ -9,16 +9,12 @@
 from openprotein.api.jobs import Job, AsyncJobFuture, StreamingAsyncJobFuture, job_get
 import openprotein.config as config
 
-<<<<<<< HEAD
+from openprotein.models import (MSASamplingMethod, PoetInputType, PoetScoreJob, PoetScoreResult, PromptJob, PoetSingleSiteJob, MSAJob)
+from openprotein.errors import InvalidParameterError, MissingParameterError, APIError
+
+
 PATH_PREFIX = 'v1/poet'
 
-
-def csv_stream(response: requests.Response):
-    raw_content = response.raw # the raw bytes stream
-=======
-from ..models import (MSASamplingMethod, PoetInputType, PoetScoreJob, PoetScoreResult, PromptJob, PoetSingleSiteJob, MSAJob)
-from ..errors import InvalidParameterError, MissingParameterError, APIError
->>>>>>> 3e24e532
 
 def csv_stream(response: requests.Response) -> csv.reader:
     """
@@ -39,10 +35,6 @@
     return csv.reader(content)
 
 
-<<<<<<< HEAD
-def get_poet_job_inputs(session: APISession, job_id, input_type: PoetInputType, prompt_index: Optional[int] = None):
-    endpoint = PATH_PREFIX + '/align/inputs'
-=======
 def get_align_job_inputs(session: APISession,
                         job_id,
                         input_type: PoetInputType,
@@ -70,8 +62,7 @@
     requests.Response
         The response from the server.
     """
-    endpoint = 'v1/poet/align/inputs'
->>>>>>> 3e24e532
+    endpoint = PATH_PREFIX + '/align/inputs'
 
     params = {'job_id': job_id, 'msa_type': input_type}
     if prompt_index is not None:
@@ -108,6 +99,7 @@
     response = get_align_job_inputs(self, job_id, input_type, prompt_index=prompt_index)
     return csv_stream(response)
 
+
 def get_prompt(self: APISession, job: Job, prompt_index: Optional[int] = None) -> csv.reader:
     """
     Get the prompt for a given job.
@@ -187,6 +179,7 @@
         """See child function docs."""
         return get_msa(self.session, self.job)
 
+
 def msa_post(session: APISession, msa_file=None, seed=None):
     """
     Create an MSA. 
@@ -203,20 +196,13 @@
     Raises:
         Exception: if msa_file and seed are both None. 
 
-<<<<<<< HEAD
-def msa_post(session: APISession, msa_file=None, seed=None):
-    endpoint = PATH_PREFIX + '/align/msa'
-    assert msa_file is not None or seed is not None, 'One of msa_file or seed must be set'
-    assert msa_file is None or seed is None, 'Both msa_file and seed cannot be set'
-=======
     Returns:
         MSAJob: Job details
     """
 	
     if (msa_file is None and seed is None) or (msa_file is not None and seed is not None):
         raise MissingParameterError("seed OR msa_file must be provided.")
-    endpoint = 'v1/poet/align/msa'
->>>>>>> 3e24e532
+    endpoint = PATH_PREFIX + '/align/msa'
 
     is_seed = False
     if seed is not None:
@@ -228,6 +214,7 @@
 
     response = session.post(endpoint, files=files, params=params)
     return MSAJob(**response.json())
+
 
 def prompt_post(
         session: APISession,
@@ -242,12 +229,8 @@
         num_ensemble_prompts: int = 1,
         random_seed: Optional[int] = None
     ):
-<<<<<<< HEAD
-    endpoint = PATH_PREFIX + '/align/prompt'
-=======
     """
     Create a protein sequence prompt from a linked MSA (Multiple Sequence Alignment) for PoET Jobs.
->>>>>>> 3e24e532
 
     The MSA is specified by msa_id and created in msa_post.
     
@@ -271,7 +254,7 @@
     Returns:
         PromptJob 
     """
-    endpoint = 'v1/poet/align/prompt'
+    endpoint = PATH_PREFIX  + '/align/prompt'
 
     if not (0 <= homology_level <= 1):
         raise InvalidParameterError("The 'homology_level' must be between 0 and 1.")
@@ -313,6 +296,7 @@
     response = session.post(endpoint, params=params)
     return PromptJob(**response.json())
 
+
 def upload_prompt_post(
         session: APISession,
         prompt_file: BinaryIO,
@@ -333,11 +317,7 @@
     Returns:
         PromptJob: An object representing the status and results of the prompt job.
     """
-<<<<<<< HEAD
     endpoint = PATH_PREFIX + '/align/upload_prompt'
-=======
-    endpoint = 'v1/align/upload_prompt'
->>>>>>> 3e24e532
 
     try:
         body = {'prompt_file': prompt_file}
@@ -346,6 +326,7 @@
     except Exception as exc:
         raise APIError(f"Failed to upload prompt post: {exc}") from exc
 
+
 def poet_score_post(session: APISession, prompt_id: str, queries: List[str]) -> PoetScoreJob:
     """
     Submits a job to score sequences based on the given prompt.
@@ -361,7 +342,7 @@
     Returns:
         PoetScoreJob: An object representing the status and results of the scoring job.
     """
-    endpoint = 'v1/poet/score'
+    endpoint = PATH_PREFIX + '/score'
 
     if len(queries)==0:
         raise MissingParameterError("Must include queries for scoring!")
@@ -378,14 +359,9 @@
 
 
 
-<<<<<<< HEAD
-def poet_score_post(session: APISession, prompt_id: str, queries):
-    endpoint = PATH_PREFIX + '/score'
-=======
 def poet_score_get(session: APISession, job_id, page_size=config.POET_PAGE_SIZE, page_offset=0):
     """
     Fetch a page of results from a PoET score job.
->>>>>>> 3e24e532
 
     Args:
         session (APISession): An instance of APISession to manage interactions with the API.
@@ -399,17 +375,11 @@
     Returns:
         PoetScoreJob: An object representing the PoET scoring job, including its current status and results (if any).
     """
-    endpoint = 'v1/poet/score'
+    endpoint = PATH_PREFIX + '/score'
 
     if page_size > config.POET_MAX_PAGE_SIZE:
         raise APIError(f'Page size must be less than the max for PoET: {config.POET_MAX_PAGE_SIZE}')
 
-<<<<<<< HEAD
-def poet_score_get(session: APISession, job_id, page_size=config.POET_PAGE_SIZE, page_offset=0):
-    endpoint = PATH_PREFIX + '/score'
-    assert page_size <= config.POET_MAX_PAGE_SIZE, f'Page size must be less than the max for PoET: {config.POET_MAX_PAGE_SIZE}'
-=======
->>>>>>> 3e24e532
     response = session.get(
         endpoint,
         params={'job_id': job_id, 'page_size': page_size, 'page_offset': page_offset}
@@ -504,19 +474,14 @@
     Raises:
         APIError: If the input parameters are invalid or there is an issue with the API request.
 
-<<<<<<< HEAD
-def poet_single_site_post(session: APISession, variant, parent_id=None, prompt_id=None):
-    endpoint = PATH_PREFIX + '/single_site'
-=======
     Returns:
         PoetSingleSiteJob: An object representing the status and results of the PoET single-site analysis job.
         Note that the input variant score is given as `X0X`
     """
-    endpoint = 'v1/poet/single_site'
+    endpoint = PATH_PREFIX + '/single_site'
 
     if (parent_id is None and prompt_id is None) or (parent_id is not None and prompt_id is not None):
         raise InvalidParameterError('Either parent_id or prompt_id must be set.')
->>>>>>> 3e24e532
 
     params = {'variant': variant}
     if prompt_id is not None:
@@ -530,6 +495,7 @@
     except Exception as exc:
         raise APIError(f"Failed to post poet single-site analysis: {exc}") from exc
 
+
 def poet_single_site_get(session: APISession,
                          job_id:str,
                          page_size:int=100,
@@ -537,16 +503,11 @@
     """
     Fetch paged results of a PoET single-site analysis job.
 
-<<<<<<< HEAD
-def poet_single_site_get(session: APISession, job_id, page_size=100, page_offset=0):
-    endpoint = PATH_PREFIX + '/single_site'
-=======
     Args:
         session (APISession): An instance of APISession for API interactions.
         job_id (str): The ID of the PoET single-site analysis job to fetch results from.
         page_size (int, optional): The number of results to fetch in a single page. Defaults to 100.
         page_offset (int, optional): The offset (number of results) to start fetching results from. Defaults to 0.
->>>>>>> 3e24e532
 
     Raises:
         APIError: If there is an issue with the API request.
@@ -554,7 +515,7 @@
     Returns:
         PoetSingleSiteJob: An object representing the status and results of the PoET single-site analysis job.
     """
-    endpoint = 'v1/poet/single_site'
+    endpoint = PATH_PREFIX + '/single_site'
 
     params = {'job_id': job_id, 'page_size': page_size, 'page_offset': page_offset}
 
@@ -563,6 +524,7 @@
         return PoetSingleSiteJob(**response.json())
     except Exception as exc:
         raise APIError(f"Failed to get poet single-site analysis results: {exc}") from exc
+
 
 class PoetSingleSiteFuture(PoetFutureMixin, AsyncJobFuture):
     """
@@ -641,9 +603,6 @@
         max_length=1000,
         random_seed=None,
     ) -> Job:
-<<<<<<< HEAD
-    endpoint = PATH_PREFIX + '/generate'
-=======
     """
     Generate protein sequences with a prompt. 
 
@@ -663,7 +622,7 @@
     Returns:
         Job: An object representing the status and information about the generation job.
     """
-    endpoint = 'v1/poet/generate'
+    endpoint = PATH_PREFIX + '/generate'
 
     if not (0.1 <= temperature <= 2):
         raise InvalidParameterError("The 'temperature' must be between 0.1 and 2.")
@@ -678,7 +637,6 @@
             raise InvalidParameterError("The 'random_seed' must be between 0 and 1.")
 
 
->>>>>>> 3e24e532
 
     if random_seed is None:
         random_seed = random.randrange(2**32)
@@ -702,10 +660,6 @@
         raise APIError(f"Failed to post PoET generation request: {exc}") from exc
 
 
-<<<<<<< HEAD
-def poet_generate_get(session: APISession, job_id):
-    endpoint = PATH_PREFIX + '/generate'
-=======
 
 def poet_generate_get(session: APISession, job_id) -> requests.Response:
     """
@@ -721,8 +675,7 @@
     Returns:
         requests.Response: The response object containing the results of the PoET generation job.
     """
-    endpoint = 'v1/poet/generate'
->>>>>>> 3e24e532
+    endpoint = PATH_PREFIX + '/generate'
 
     params = {'job_id': job_id}
 
