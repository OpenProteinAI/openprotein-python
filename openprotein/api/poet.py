--- conflicted
+++ resolved
@@ -9,7 +9,6 @@
 from openprotein.api.jobs import Job, AsyncJobFuture, StreamingAsyncJobFuture, job_get
 import openprotein.config as config
 
-<<<<<<< HEAD
 from openprotein.models import (
     MSASamplingMethod,
     PoetInputType,
@@ -21,14 +20,6 @@
 )
 from openprotein.errors import InvalidParameterError, MissingParameterError, APIError
 
-=======
-from openprotein.models import (MSASamplingMethod, PoetInputType, PoetScoreJob, PoetScoreResult, PromptJob, PoetSingleSiteJob, MSAJob)
-from openprotein.errors import InvalidParameterError, MissingParameterError, APIError
-
-
-PATH_PREFIX = 'v1/poet'
-
->>>>>>> 61677e4c
 
 def csv_stream(response: requests.Response) -> csv.reader:
     """
@@ -80,11 +71,7 @@
     requests.Response
         The response from the server.
     """
-<<<<<<< HEAD
     endpoint = "v1/poet/align/inputs"
-=======
-    endpoint = PATH_PREFIX + '/align/inputs'
->>>>>>> 61677e4c
 
     params = {"job_id": job_id, "msa_type": input_type}
     if prompt_index is not None:
@@ -124,13 +111,9 @@
     return csv_stream(response)
 
 
-<<<<<<< HEAD
 def get_prompt(
     self: APISession, job: Job, prompt_index: Optional[int] = None
 ) -> csv.reader:
-=======
-def get_prompt(self: APISession, job: Job, prompt_index: Optional[int] = None) -> csv.reader:
->>>>>>> 61677e4c
     """
     Get the prompt for a given job.
 
@@ -188,31 +171,6 @@
     """
     return get_input(self, job, PoetInputType.MSA)
 
-
-<<<<<<< HEAD
-=======
-class PoetFutureMixin:
-    session: APISession
-    job: Job
-
-    def get_input(self, input_type: PoetInputType):
-        """See child function docs."""
-        return get_input(self.session, self.job, input_type)
-
-    def get_prompt(self, prompt_index: Optional[int] = None):
-        """See child function docs."""
-        return get_prompt(self.session, self.job, prompt_index=prompt_index)
-
-    def get_seed(self):
-        """See child function docs."""
-        return get_seed(self.session, self.job)
-    
-    def get_msa(self):
-        """See child function docs."""
-        return get_msa(self.session, self.job)
-
-
->>>>>>> 61677e4c
 def msa_post(session: APISession, msa_file=None, seed=None):
     """
     Create an MSA.
@@ -237,11 +195,7 @@
         msa_file is not None and seed is not None
     ):
         raise MissingParameterError("seed OR msa_file must be provided.")
-<<<<<<< HEAD
     endpoint = "v1/poet/align/msa"
-=======
-    endpoint = PATH_PREFIX + '/align/msa'
->>>>>>> 61677e4c
 
     is_seed = False
     if seed is not None:
@@ -293,11 +247,7 @@
     Returns:
         PromptJob
     """
-<<<<<<< HEAD
     endpoint = "v1/poet/align/prompt"
-=======
-    endpoint = PATH_PREFIX  + '/align/prompt'
->>>>>>> 61677e4c
 
     if not (0 <= homology_level <= 1):
         raise InvalidParameterError("The 'homology_level' must be between 0 and 1.")
@@ -364,11 +314,7 @@
     Returns:
         PromptJob: An object representing the status and results of the prompt job.
     """
-<<<<<<< HEAD
     endpoint = "v1/align/upload_prompt"
-=======
-    endpoint = PATH_PREFIX + '/align/upload_prompt'
->>>>>>> 61677e4c
 
     try:
         body = {"prompt_file": prompt_file}
@@ -378,13 +324,9 @@
         raise APIError(f"Failed to upload prompt post: {exc}") from exc
 
 
-<<<<<<< HEAD
 def poet_score_post(
     session: APISession, prompt_id: str, queries: List[str]
 ) -> PoetScoreJob:
-=======
-def poet_score_post(session: APISession, prompt_id: str, queries: List[str]) -> PoetScoreJob:
->>>>>>> 61677e4c
     """
     Submits a job to score sequences based on the given prompt.
 
@@ -399,11 +341,7 @@
     Returns:
         PoetScoreJob: An object representing the status and results of the scoring job.
     """
-<<<<<<< HEAD
     endpoint = "v1/poet/score"
-=======
-    endpoint = PATH_PREFIX + '/score'
->>>>>>> 61677e4c
 
     if len(queries) == 0:
         raise MissingParameterError("Must include queries for scoring!")
@@ -439,11 +377,7 @@
     Returns:
         PoetScoreJob: An object representing the PoET scoring job, including its current status and results (if any).
     """
-<<<<<<< HEAD
     endpoint = "v1/poet/score"
-=======
-    endpoint = PATH_PREFIX + '/score'
->>>>>>> 61677e4c
 
     if page_size > config.POET_MAX_PAGE_SIZE:
         raise APIError(
@@ -568,11 +502,7 @@
         PoetSingleSiteJob: An object representing the status and results of the PoET single-site analysis job.
         Note that the input variant score is given as `X0X`
     """
-<<<<<<< HEAD
     endpoint = "v1/poet/single_site"
-=======
-    endpoint = PATH_PREFIX + '/single_site'
->>>>>>> 61677e4c
 
     if (parent_id is None and prompt_id is None) or (
         parent_id is not None and prompt_id is not None
@@ -592,16 +522,9 @@
         raise APIError(f"Failed to post poet single-site analysis: {exc}") from exc
 
 
-<<<<<<< HEAD
 def poet_single_site_get(
     session: APISession, job_id: str, page_size: int = 100, page_offset: int = 0
 ) -> PoetSingleSiteJob:
-=======
-def poet_single_site_get(session: APISession,
-                         job_id:str,
-                         page_size:int=100,
-                         page_offset:int=0) -> PoetSingleSiteJob:
->>>>>>> 61677e4c
     """
     Fetch paged results of a PoET single-site analysis job.
 
@@ -617,11 +540,7 @@
     Returns:
         PoetSingleSiteJob: An object representing the status and results of the PoET single-site analysis job.
     """
-<<<<<<< HEAD
     endpoint = "v1/poet/single_site"
-=======
-    endpoint = PATH_PREFIX + '/single_site'
->>>>>>> 61677e4c
 
     params = {"job_id": job_id, "page_size": page_size, "page_offset": page_offset}
 
@@ -632,6 +551,7 @@
         raise APIError(
             f"Failed to get poet single-site analysis results: {exc}"
         ) from exc
+
 
 
 
@@ -732,11 +652,7 @@
     Returns:
         Job: An object representing the status and information about the generation job.
     """
-<<<<<<< HEAD
     endpoint = "v1/poet/generate"
-=======
-    endpoint = PATH_PREFIX + '/generate'
->>>>>>> 61677e4c
 
     if not (0.1 <= temperature <= 2):
         raise InvalidParameterError("The 'temperature' must be between 0.1 and 2.")
@@ -786,11 +702,7 @@
     Returns:
         requests.Response: The response object containing the results of the PoET generation job.
     """
-<<<<<<< HEAD
     endpoint = "v1/poet/generate"
-=======
-    endpoint = PATH_PREFIX + '/generate'
->>>>>>> 61677e4c
 
     params = {"job_id": job_id}
 
