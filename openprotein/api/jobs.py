--- conflicted
+++ resolved
@@ -93,30 +93,19 @@
         job = self.refresh(session)
         while not is_done(job):
             if verbose:
-<<<<<<< HEAD
-                pbar.update(1)
-                pbar.set_postfix({"status": job.status})
-                # print(f'Retry {retries}, status={self.job.status}, time elapsed {time.time() - start_time:.2f}') # noqa: E501
-=======
                 progress = job.progress_counter
                 pbar.n = progress
                 pbar.set_postfix({'status': job.status})
                 #pbar.refresh()
                 #print(f'Retry {retries}, status={self.job.status}, time elapsed {time.time() - start_time:.2f}')
->>>>>>> 61677e4c
             time.sleep(interval)
             job = job.refresh(session)
 
         if verbose:
-<<<<<<< HEAD
-            pbar.update(1)
-            pbar.set_postfix({"status": job.status})
-=======
             #pbar.update(1)
             progress = job.progress_counter
             pbar.n = progress
             pbar.set_postfix({'status': job.status})
->>>>>>> 61677e4c
 
         return job
     
@@ -256,14 +245,10 @@
     def get(self, verbose=False):
         generator = self.stream()
         if verbose:
-<<<<<<< HEAD
-            generator = tqdm.tqdm(generator, desc="Retrieving")
-=======
             total = None
             if hasattr(self, '__len__'):
                 total = len(self)
             generator = tqdm.tqdm(generator, desc='Retrieving', total=total, position=0, mininterval=1.0)
->>>>>>> 61677e4c
         return [entry for entry in generator]
 
 
@@ -328,17 +313,7 @@
 class PagedAsyncJobFuture(StreamingAsyncJobFuture):
     DEFAULT_PAGE_SIZE = 1024
 
-<<<<<<< HEAD
-    def __init__(
-        self,
-        session: APISession,
-        job: Job,
-        page_size=None,
-        max_workers=config.MAX_CONCURRENT_WORKERS,
-    ):
-=======
     def __init__(self, session: APISession, job: Job, page_size=None, num_records=None, max_workers=config.MAX_CONCURRENT_WORKERS):
->>>>>>> 61677e4c
         """
         Retrieve results from asynchronous, paged endpoints. Use `max_workers` > 0 to enable concurrent retrieval of multiple pages.
         """
