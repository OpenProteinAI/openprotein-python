--- conflicted
+++ resolved
@@ -42,15 +42,9 @@
     start_date: Optional[datetime]
     end_date: Optional[datetime]
     prerequisite_job_id: Optional[str]
-<<<<<<< HEAD
-    progress_message: Optional[str]
+    progress_message: Optional[str] = None
     progress_counter: Optional[int] = 0
-    num_records: Optional[int]
-=======
-    progress_message: Optional[str] = None
-    progress_counter: Optional[int]
     num_records: Optional[int] = None
->>>>>>> 84fc7a37
 
     def refresh(self, session: APISession):
         """refresh job status"""
@@ -68,10 +62,11 @@
         """update rules for jobs without counters"""
         progress = job.progress_counter
         #if progress is not None:  # Check None before comparison
-        if job.status == JobStatus.PENDING and progress is None:
-            progress = 5
-        if job.status == JobStatus.RUNNING and progress is None:
-            progress = 25
+        if progress is None:
+            if job.status == JobStatus.PENDING:
+                progress = 5
+            if job.status == JobStatus.RUNNING:
+                progress = 25
         if job.status in [JobStatus.SUCCESS, JobStatus.FAILURE]:
             progress = 100
         return progress or 0 # never None
