from openprotein.base import APISession
from openprotein.api.jobs import (
    Job,
    MappedAsyncJobFuture,
    PagedAsyncJobFuture,
    job_get,
    JobStatus,
)
from openprotein.errors import InvalidJob
import openprotein.config as config
from openprotein.api.jobs import load_job
from openprotein.models import (
    ModelDescription,
    TokenInfo,
    ModelMetadata,
    EmbeddedSequence,
    SVDMetadata,
    SVDJob,
    JobType,
)
import pydantic
import numpy as np
from datetime import datetime
from base64 import b64decode
from typing import Optional, List, Tuple, Dict, Union, Any
from collections import namedtuple
import io


PATH_PREFIX = "v1/embeddings"


def embedding_models_get(session: APISession) -> List[str]:
    """
    List available embeddings models.

    Args:
        session (APISession): API session

    Returns:
        List[str]: list of model names.
    """

    endpoint = PATH_PREFIX + "/models"
    response = session.get(endpoint)
    result = response.json()
    return result


# alias embedding_models_list_get to embedding_models_get
embedding_models_list_get = embedding_models_get


def embedding_model_get(session: APISession, model_id: str) -> ModelMetadata:
    endpoint = PATH_PREFIX + f"/models/{model_id}"
    response = session.get(endpoint)
    result = response.json()
    return ModelMetadata(**result)


def embedding_get(session: APISession, job_id: str) -> List[bytes]:
    """
    Get sequences associated with the given request ID.

    Parameters
    ----------
    session : APISession
        Session object for API communication.
    job_id : str
        job ID to fetch

    Returns
    -------
    sequences : List[bytes]
    """

    endpoint = PATH_PREFIX + f"/{job_id}"
    response = session.get(endpoint)
    return pydantic.parse_obj_as(List[bytes], response.json())


def embedding_get_sequences(session: APISession, job_id: str) -> List[bytes]:
    """
    Get results associated with the given request ID.

    Parameters
    ----------
    session : APISession
        Session object for API communication.
    job_id : str
        job ID to fetch

    Returns
    -------
    sequences : List[bytes]
    """
    endpoint = PATH_PREFIX + f"/{job_id}/sequences"
    response = session.get(endpoint)
    return pydantic.parse_obj_as(List[bytes], response.json())


def embedding_get_sequence_result(
    session: APISession, job_id: str, sequence: bytes
) -> bytes:
    """
    Get encoded result for a sequence from the request ID.

    Parameters
    ----------
    session : APISession
        Session object for API communication.
    job_id : str
        job ID to retrieve results from
    sequence : bytes
        sequence to retrieve results for

    Returns
    -------
    result : bytes
    """
    sequence = sequence.decode()
    endpoint = PATH_PREFIX + f"/{job_id}/{sequence}"
    response = session.get(endpoint)
    return response.content


def decode_embedding(data: bytes) -> np.ndarray:
    """
    Decode embedding.

    Args:
        data (bytes): raw bytes encoding the array received over the API

    Returns:
        np.ndarray: decoded array
    """
    s = io.BytesIO(data)
    return np.load(s, allow_pickle=False)


class EmbeddingResultFuture(MappedAsyncJobFuture):
    """
    This class defines a future result from an inference request. Results are viewed as a mapping from
    sequences to result arrays, which can be queried using the `Map` interface. The status of the job
    can be checked using the `AsyncJobFuture` interface and all results can be retrieved as a list of
    tuples of (sequence, result) pairs from the `.get()` function. Individual results can be retrieved
    with `__getitem__(sequence)` and the object can be iterated like a dictionary. Results are cached
    so repeated indexing of the same result will not result in additional `GET` requests against the server.
    """

    def __init__(
        self,
        session: APISession,
        job: Job,
        sequences=None,
        max_workers=config.MAX_CONCURRENT_WORKERS,
    ):
        super().__init__(session, job, max_workers)
        self._sequences = sequences

    @property
    def sequences(self):
        if self._sequences is None:
            self._sequences = embedding_get_sequences(self.session, self.job.job_id)
        return self._sequences

    @property
    def id(self):
        return self.job.job_id

    def keys(self):
        return self.sequences

    def get_item(self, sequence: bytes) -> np.ndarray:
        """
        Get embedding results for specified sequence.

        Args:
            sequence (bytes): sequence to fetch results for

        Returns:
            np.ndarray: embeddings
        """
        data = embedding_get_sequence_result(self.session, self.job.job_id, sequence)
        return decode_embedding(data)


<<<<<<< HEAD
def embedding_model_post(
    session: APISession,
    model_id: str,
    sequences: List[bytes],
    reduction: Optional[str] = None,
) -> Job:
=======
def embedding_model_post(session: APISession, model_id: str, sequences: List[bytes], reduction: Optional[str]="MEAN"):
>>>>>>> 449fe75a
    """
    POST a request for embeddings from the given model ID. Returns a Job object referring to this request
    that can be used to retrieve results later.

    Parameters
    ----------
    session : APISession
        Session object for API communication.
    model_id : str
        model ID to request results from
    sequences : List[bytes]
        sequences to request results for
    reduction : Optional[str]
        reduction to apply to the embeddings. options are None, "MEAN", or "SUM". defaul: "MEAN"

    Returns
    -------
    job : Job
    """
    endpoint = PATH_PREFIX + f"/models/{model_id}/embed"

    sequences = [s.decode() for s in sequences]
    body = {
        "sequences": sequences,
    }
<<<<<<< HEAD
    if reduction is not None:
        body["reduction"] = reduction
=======
    body['reduction'] = reduction
>>>>>>> 449fe75a
    response = session.post(endpoint, json=body)
    return Job(**response.json())


# alias embedding_post to embedding_model_post
embedding_post = embedding_model_post


def embedding_model_logits_post(
    session: APISession,
    model_id: str,
    sequences: List[bytes]
) -> Job:
    """
    POST a request for logits from the given model ID. Returns a Job object referring to this request
    that can be used to retrieve results later.

    Parameters
    ----------
    session : APISession
        Session object for API communication.
    model_id : str
        model ID to request results from
    sequences : List[bytes]
        sequences to request results for

    Returns
    -------
    job : Job
    """
    endpoint = PATH_PREFIX + f"/models/{model_id}/logits"

    sequences = [s.decode() for s in sequences]
    body = {
        "sequences": sequences,
    }
    response = session.post(endpoint, json=body)
    return Job(**response.json())


def embedding_model_attn_post(
    session: APISession,
    model_id: str,
    sequences: List[bytes] ) -> Job:
    """
    POST a request for attention embeddings from the given model ID. \
        Returns a Job object referring to this request \
            that can be used to retrieve results later.

    Parameters
    ----------
    session : APISession
        Session object for API communication.
    model_id : str
        model ID to request results from
    sequences : List[bytes]
        sequences to request results for

    Returns
    -------
    job : Job
    """
    endpoint = PATH_PREFIX + f"/models/{model_id}/attn"

    sequences = [s.decode() for s in sequences]
    body = {
        "sequences": sequences,
    }
    response = session.post(endpoint, json=body)
    return Job(**response.json())


def svd_list_get(session: APISession) -> List[SVDMetadata]:
    """Get SVD job metadata for all SVDs. Including SVD dimension and sequence lengths."""
    endpoint = PATH_PREFIX + "/svd"
    response = session.get(endpoint)
    return pydantic.parse_obj_as(List[SVDMetadata], response.json())


def svd_get(session: APISession, svd_id: str) -> SVDMetadata:
    """Get SVD job metadata. Including SVD dimension and sequence lengths."""
    endpoint = PATH_PREFIX + f"/svd/{svd_id}"
    response = session.get(endpoint)
    return SVDMetadata(**response.json())


def svd_delete(session: APISession, svd_id: str):
    """
    Delete and SVD model.

    Parameters
    ----------
    session : APISession
        Session object for API communication.
    svd_id : str
        SVD model to delete

    Returns
    -------
    bool
    """

    endpoint = PATH_PREFIX + f"/svd/{svd_id}"
    response = session.delete(endpoint)
    return True


def svd_fit_post(
    session: APISession,
    model_id: str,
    sequences: List[bytes],
    n_components: int = 1024,
    reduction: Optional[str] = None,
):
    """
    Create SVD fit job.

    Parameters
    ----------
    session : APISession
        Session object for API communication.
    model_id : str
        model to use
    sequences : List[bytes]
        sequences to SVD
    n_components : int
        number of SVD components to fit. default = 1024
    reduction : Optional[str]
        embedding reduction to use for fitting the SVD. default = None

    Returns
    -------
    SVDJob
    """

    endpoint = PATH_PREFIX + "/svd"

    sequences = [s.decode() for s in sequences]
    body = {
        "model_id": model_id,
        "sequences": sequences,
        "n_components": n_components,
    }
    if reduction is not None:
        body["reduction"] = reduction
    response = session.post(endpoint, json=body)
    return SVDJob(**response.json())


def svd_embed_post(session: APISession, svd_id: str, sequences: List[bytes]) -> Job:
    """
    POST a request for embeddings from the given SVD model.

    Parameters
    ----------
    session : APISession
        Session object for API communication.
    svd_id : str
        SVD model to use
    sequences : List[bytes]
        sequences to SVD

    Returns
    -------
    Job
    """
    endpoint = PATH_PREFIX + f"/svd/{svd_id}/embed"

    sequences = [s.decode() for s in sequences]
    body = {"sequences": sequences}
    response = session.post(endpoint, json=body)
    return Job(**response.json())


class ProtembedModel:
    """
    Class providing inference endpoints for protein embedding models served by OpenProtein.
    """

    def __init__(self, session, model_id, metadata=None):
        self.session = session
        self.id = model_id
        self._metadata = metadata

    def __str__(self) -> str:
        return self.id

    def __repr__(self) -> str:
        return self.id

    @property
    def metadata(self):
        return self.get_metadata()

    def get_metadata(self) -> ModelMetadata:
        """
        Get model metadata for this model.

        Parameters
        ----------
            None

        Returns
        -------
            ModelMetadata
        """
        if self._metadata is not None:
            return self._metadata
        self._metadata = embedding_model_get(self.session, self.id)
        return self._metadata

<<<<<<< HEAD
    def embed(self, sequences: List[bytes], reduction=None) -> EmbeddingResultFuture:
        """
        Embed sequences using this model.

        Parameters
        ----------
        sequences : List[bytes]
            sequences to SVD
        reduction: str
            embeddings reduction to use (e.g. mean)

        Returns
        -------
            EmbeddingResultFuture
        """
        job = embedding_model_post(
            self.session, self.id, sequences, reduction=reduction
        )
=======
    def embed(self, sequences: List[bytes], reduction="MEAN"):
        job = embedding_model_post(self.session, self.id, sequences, reduction=reduction)
>>>>>>> 449fe75a
        return EmbeddingResultFuture(self.session, job, sequences=sequences)

    def logits(self, sequences: List[bytes]) -> EmbeddingResultFuture:
        """
        logit embeddings for sequences using this model.

        Parameters
        ----------
        sequences : List[bytes]
            sequences to SVD

        Returns
        -------
            EmbeddingResultFuture
        """
        job = embedding_model_logits_post(self.session, self.id, sequences)
        return EmbeddingResultFuture(self.session, job, sequences=sequences)

    def attn(self, sequences: List[bytes]) -> EmbeddingResultFuture:
        """
        Attention embeddings for sequences using this model.

        Parameters
        ----------
        sequences : List[bytes]
            sequences to SVD

        Returns
        -------
            EmbeddingResultFuture
        """
        job = embedding_model_attn_post(self.session, self.id, sequences)
        return EmbeddingResultFuture(self.session, job, sequences=sequences)

    def fit_svd(
        self,
        sequences: List[bytes],
        n_components: int = 1024,
        reduction: Optional[str] = None,
    ) -> Any:
        """
        Fit an SVD on the embedding results of this model. 

        This function will create an SVDModel based on the embeddings from this model \
            as well as the hyperparameters specified in the args.  

        Parameters
        ----------
        sequences : List[bytes] 
            sequences to SVD
        n_components: int 
            number of components in SVD. Will determine output shapes
        reduction: str
            embeddings reduction to use (e.g. mean)

        Returns
        -------
            SVDModel
        """
        model_id = self.id
        job = svd_fit_post(
            self.session,
            model_id,
            sequences,
            n_components=n_components,
            reduction=reduction,
        )
        metadata = svd_get(self.session, job.job_id)
        return SVDModel(self.session, metadata)


class SVDModel:
    """
    Class providing embedding endpoint for SVD models. \
        Also allows retrieving embeddings of sequences used to fit the SVD with `get`.
    """

    def __init__(self, session: APISession, metadata: SVDMetadata):
        self.session = session
        self._metadata = metadata

    def __str__(self) -> str:
        return str(self.metadata)

    def __repr__(self) -> str:
        return repr(self.metadata)

    @property
    def metadata(self):
        self._refresh_metadata()
        return self._metadata

    def _refresh_metadata(self):
        if not self._metadata.is_done():
            self.metadata = svd_get(self.session, self.id)

    @property
    def id(self):
        return self._metadata.id

    @property
    def n_components(self):
        return self._metadata.n_components

    @property
    def sequence_length(self):
        return self._metadata.sequence_length

    @property
    def reduction(self):
        return self._metadata.reduction

    def get_model(self) -> ProtembedModel:
        """Fetch embeddings model"""
        model = ProtembedModel(self.session, self._metadata.model_id)
        return model

    @property
    def model(self) -> ProtembedModel:
        return self.get_model()

    def delete(self) -> bool:
        """
        Delete this SVD model.
        """
        return svd_delete(self.session, self.id)

    def get_job(self) -> Job:
        """Get job associated with this SVD model"""
        return job_get(self.session, self.id)

    def get_inputs(self) -> List[bytes]:
        """
        Get sequences used for embeddings job.

        Returns
        -------
            List[bytes]: list of sequences
        """
        return embedding_get_sequences(self.session, job_id=self.id)

    def get_embeddings(self) -> EmbeddingResultFuture:
        """
        Get SVD embedding results for this model.

        Returns
        -------
            EmbeddingResultFuture: class for futher job manipulation
        """
        return EmbeddingResultFuture(self.session, self.get_job())

    def embed(self, sequences: List[bytes]) -> EmbeddingResultFuture:
        """
        Use this SVD model to reduce embeddings results. 

        Parameters
        ----------
            sequences (List[bytes]): list of protein sequences

        Returns
        -------
            EmbeddingResultFuture: class for futher job manipulation
        """
        job = svd_embed_post(self.session, self.id, sequences)
        return EmbeddingResultFuture(self.session, job, sequences=sequences)


class EmbeddingAPI:
    """
    This class defines a high level interface for accessing the embeddings API.
    """

    def __init__(self, session: APISession):
        self.session = session

    def list_models(self) -> List[ProtembedModel]:
        """list models available for creating embeddings of your sequences"""
        models = []
        for model_id in embedding_models_list_get(self.session):
            models.append(ProtembedModel(self.session, model_id))
        return models

    def get_model(self, model_id: str) -> ProtembedModel:
        """
        Get model by model_id. 

        ProtembedModel allows all the usual job manipulation: \
            e.g. making POST and GET requests for this model specifically. 


        Parameters
        ----------
        model_id : str
            the model identifier

        Returns
        -------
        ProtembedModel
            The model

        Raises
        ------
        HTTPError
            If the GET request does not succeed.
        """
        return ProtembedModel(self.session, model_id)

<<<<<<< HEAD
    def embed(
        self,
        model: Union[ProtembedModel, SVDModel, str],
        sequences: List[bytes],
        reduction=None,
    ) -> EmbeddingResultFuture:
=======
    def embed(self, model: Union[ProtembedModel, SVDModel, str], sequences: List[bytes], reduction="MEAN"):
>>>>>>> 449fe75a
        """
        Embed sequences using the specified model.

        Parameters
        ----------
        model : Union[ProtembedModel, SVDModel, str]
            The model to use for embedding. This can be an instance of ProtembedModel, SVDModel,
            or a string representing the model_id.
        sequences : List[bytes]
            List of byte sequences to be embedded.
        reduction : str, optional
            The reduction operation to be applied on the embeddings.
            Options are None, "MEAN", or "SUM". Default is None.

        Returns
        -------
        EmbeddingResultFuture
            An instance of EmbeddingResultFuture

        Raises
        ------
        TypeError
            If the input model is neither ProtembedModel, SVDModel, nor str.
        """
        if isinstance(model, ProtembedModel):
            model_id = model.id
            job = embedding_model_post(
                self.session, model_id, sequences, reduction=reduction
            )
        elif type(model) is SVDModel:
            svd_id = model.id
            job = svd_embed_post(self.session, svd_id, sequences)
        else:
            # we assume model is the model_id
            model_id = model
            job = embedding_model_post(
                self.session, model_id, sequences, reduction=reduction
            )
        return EmbeddingResultFuture(self.session, job, sequences=sequences)

    def get_results(self, job) -> EmbeddingResultFuture:
        """
        Retrieves the results of an embedding job.

        Parameters
        ----------
        job : Job
            The embedding job whose results are to be retrieved.

        Returns
        -------
        EmbeddingResultFuture
            An instance of EmbeddingResultFuture
        """
        return EmbeddingResultFuture(self.session, job)

    def fit_svd(
        self,
        model_id: str,
        sequences: List[bytes],
        n_components: int = 1024,
        reduction: Optional[str] = None,
    ):
        """
        Fit an SVD on the sequences with the specified model_id and hyperparameters (n_components).

        Parameters
        ----------
        model_id : str
            The ID of the model to fit the SVD on.
        sequences : List[bytes]
            The list of sequences to use for the SVD fitting.
        n_components : int, optional
            The number of components for the SVD, by default 1024.
        reduction : Optional[str], optional
            The reduction method to apply to the embeddings, by default None.

        Returns
        -------
        SVDModel
            The model with the SVD fit.
        """
        model = self.get_model(model_id)
        return model.fit_svd(
            sequences=sequences, n_components=n_components, reduction=reduction
        )

    def get_svd(self, svd_id: str) -> SVDModel:
        """
        Get SVD job results. Including SVD dimension and sequence lengths.

        Requires a successful SVD job from fit_svd

        Parameters
        ----------
        svd_id : str
            The ID of the SVD  job.
        Returns
        -------
        SVDModel
            The model with the SVD fit.
        """
        metadata = svd_get(self.session, svd_id)
        return SVDModel(self.session, metadata)

    def delete_svd(self, svd_id: str) -> bool:
        """
        Delete SVD model.

        Parameters
        ----------
        svd_id : str
            The ID of the SVD  job.
        Returns
        -------
        bool
            True: successful deletion

        """
        return svd_delete(self.session, svd_id)

    def list_svd(self) -> List[SVDModel]:
        """
        List SVD models made by user.

        Takes no args.

        Parameters
        ----------
            None

        Returns
        -------
        list[SVDModel]
            SVDModels

        """
        return [
            SVDModel(self.session, metadata) for metadata in svd_list_get(self.session)
        ]

    def get_svd_results(self, job: Job):
        """
        Get SVD job results. Including SVD dimension and sequence lengths.

        Requires a successful SVD job from fit_svd

        Parameters
        ----------
        job : Job
            SVD JobFuture
        Returns
        -------
        SVDModel
            The model with the SVD fit.
        """
        return EmbeddingResultFuture(self.session, job)

    def load_job(self, job_id: str) -> Job:
        """
        Reload a Submitted job to resume from where you left off!


        Parameters
        ----------
        job_id : str
            The identifier of the job whose details are to be loaded.

        Returns
        -------
        Job
            Job

        Raises
        ------
        HTTPError
            If the request to the server fails.
        InvalidJob
            If the Job is of the wrong type

        """
        job_details = load_job(self.session, job_id)
        sequences = embedding_get_sequences(self.session, job_id=job_id)
        if "embed" not in job_details.job_type:
            raise InvalidJob(
                f"Job {job_id} is of type {job_details.job_type} not embeddings"
            )
        if len(sequences) == 0:
            raise InvalidJob(f"Unable to load sequences for job {job_id}")
        return EmbeddingResultFuture(self.session, job_details, sequences=sequences)<|MERGE_RESOLUTION|>--- conflicted
+++ resolved
@@ -185,16 +185,10 @@
         return decode_embedding(data)
 
 
-<<<<<<< HEAD
-def embedding_model_post(
-    session: APISession,
-    model_id: str,
-    sequences: List[bytes],
-    reduction: Optional[str] = None,
-) -> Job:
-=======
-def embedding_model_post(session: APISession, model_id: str, sequences: List[bytes], reduction: Optional[str]="MEAN"):
->>>>>>> 449fe75a
+def embedding_model_post(session: APISession,
+                         model_id: str,
+                         sequences: List[bytes],
+                         reduction: Optional[str]="MEAN"):
     """
     POST a request for embeddings from the given model ID. Returns a Job object referring to this request
     that can be used to retrieve results later.
@@ -220,12 +214,7 @@
     body = {
         "sequences": sequences,
     }
-<<<<<<< HEAD
-    if reduction is not None:
-        body["reduction"] = reduction
-=======
     body['reduction'] = reduction
->>>>>>> 449fe75a
     response = session.post(endpoint, json=body)
     return Job(**response.json())
 
@@ -437,8 +426,7 @@
         self._metadata = embedding_model_get(self.session, self.id)
         return self._metadata
 
-<<<<<<< HEAD
-    def embed(self, sequences: List[bytes], reduction=None) -> EmbeddingResultFuture:
+    def embed(self, sequences: List[bytes], reduction=None):
         """
         Embed sequences using this model.
 
@@ -453,13 +441,10 @@
         -------
             EmbeddingResultFuture
         """
-        job = embedding_model_post(
-            self.session, self.id, sequences, reduction=reduction
-        )
-=======
-    def embed(self, sequences: List[bytes], reduction="MEAN"):
-        job = embedding_model_post(self.session, self.id, sequences, reduction=reduction)
->>>>>>> 449fe75a
+        job = embedding_model_post(self.session,
+                                   model_id=self.id,
+                                   sequences=sequences,
+                                   reduction=reduction)
         return EmbeddingResultFuture(self.session, job, sequences=sequences)
 
     def logits(self, sequences: List[bytes]) -> EmbeddingResultFuture:
@@ -667,16 +652,10 @@
         """
         return ProtembedModel(self.session, model_id)
 
-<<<<<<< HEAD
-    def embed(
-        self,
-        model: Union[ProtembedModel, SVDModel, str],
-        sequences: List[bytes],
-        reduction=None,
-    ) -> EmbeddingResultFuture:
-=======
-    def embed(self, model: Union[ProtembedModel, SVDModel, str], sequences: List[bytes], reduction="MEAN"):
->>>>>>> 449fe75a
+    def embed(self,
+              model: Union[ProtembedModel,SVDModel, str],
+                           sequences: List[bytes],
+                           reduction="MEAN"):
         """
         Embed sequences using the specified model.
 
@@ -706,7 +685,7 @@
             job = embedding_model_post(
                 self.session, model_id, sequences, reduction=reduction
             )
-        elif type(model) is SVDModel:
+        elif isinstance(model, SVDModel):
             svd_id = model.id
             job = svd_embed_post(self.session, svd_id, sequences)
         else:
