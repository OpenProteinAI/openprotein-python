from openprotein.base import APISession
from openprotein.api.jobs import Job, MappedAsyncJobFuture, PagedAsyncJobFuture, job_get, JobStatus
import openprotein.config as config

import pydantic
import numpy as np
from datetime import datetime
from base64 import b64decode
from typing import Optional, List, Tuple, Dict, Union
from collections import namedtuple
import io


PATH_PREFIX = 'v1/embeddings'

<<<<<<< HEAD

def embedding_models_list_get(session: APISession) -> List[str]:
    endpoint = PATH_PREFIX + '/models'
=======
def embedding_models_get(session: APISession) -> List[str]:
    """
    List available embeddings models.

    Args:
        session (APISession): API session

    Returns:
        List[str]: list of model names. 
    """
    
    endpoint = 'v1/embeddings/models'
>>>>>>> 3e24e532
    response = session.get(endpoint)
    result = response.json()
    return result


<<<<<<< HEAD
class ModelDescription(pydantic.BaseModel):
    citation_title: Optional[str]
    doi: Optional[str]
    summary: str


class TokenInfo(pydantic.BaseModel):
    id: int
    token: str
    primary: bool
    description: str


class ModelMetadata(pydantic.BaseModel):
    model_id: str
    description: ModelDescription
    max_sequence_length: Optional[int]
    dimension: int
    output_types: List[str]
    input_tokens: List[str]
    output_tokens: List[str]
    token_descriptions: List[List[TokenInfo]]


def embedding_model_get(session: APISession, model_id: str) -> ModelMetadata:
    endpoint = PATH_PREFIX + f'/models/{model_id}'
    response = session.get(endpoint)
    result = response.json()
    return ModelMetadata(**result)


def decode_embedding(data) -> np.ndarray:
    s = io.BytesIO(data)
    return np.load(s, allow_pickle=False)
=======
def decode_embedding(data, shape, dtype=np.float32):
    """
    Decode embedding. 

    Args:
        data (_type_): _description_
        shape (_type_): _description_
        dtype (_type_, optional): _description_. Defaults to np.float32.

    Returns:
        _type_: _description_
    """
    data = b64decode(data)
    array = np.frombuffer(data, dtype=dtype)
    # TODO - remove this work-around for error in returned shape of fixed-sized embeddings
    num_entries = 1
    for i in range(len(shape)):
        num_entries *= shape[i]
    if len(array) < num_entries:
        shape = shape[-1:] # only use last dimension for size estimate
    # end work-around
    array = array.reshape(*shape)
    return array
>>>>>>> 3e24e532


class EmbeddingResult(pydantic.BaseModel):
    data: bytes
    sequence: bytes
    shape: List[int]

    def to_numpy(self):
        dtype = np.float32
        array = decode_embedding(self.data, self.shape, dtype=dtype)
        return array


class EmbeddingJob(Job):
    results: Optional[List[EmbeddingResult]]


def embedding_get(session: APISession, job_id: str, page_offset: int = 0, page_size: int = 10):
<<<<<<< HEAD
    endpoint = PATH_PREFIX + f'/{job_id}'
    response = session.get(endpoint, params={'page_offset': page_offset, 'page_size': page_size})
=======
    """
    Get paged embedding results.

    Parameters
    ----------
    session : APISession
        Session object for API communication.
    job_id : str
        job ID to fetch 
    page_offset : int 
        number of results to skip
    page_size: int:
        number of results to return

    Returns
    -------
    EmbeddingJob
    
    """
    endpoint = f'v1/embeddings/{job_id}'
    response = session.get(endpoint, params={'offset': page_offset, 'limit': page_size})
>>>>>>> 3e24e532
    return EmbeddingJob(**response.json())


def embedding_get_sequences(session: APISession, job_id: str) -> List[bytes]:
    endpoint = PATH_PREFIX + f'/{job_id}/sequences'
    response = session.get(endpoint)
    return pydantic.parse_obj_as(List[bytes], response.json())


def embedding_get_sequence_result(session: APISession, job_id: str, sequence: bytes) -> bytes:
    sequence = sequence.decode()
    endpoint = PATH_PREFIX + f'/{job_id}/{sequence}'
    response = session.get(endpoint)
    return response.content


class EmbeddedSequence(pydantic.BaseModel):
    class Config:
        arbitrary_types_allowed = True

    sequence: bytes
    embedding: np.ndarray

    def __iter__(self):
        yield self.sequence
        yield self.embedding

    def __len__(self):
        return 2
    
    def __getitem__(self, i):
        if i == 0:
            return self.sequence
        elif i == 1:
            return self.embedding
    

class EmbeddingResultFuture(MappedAsyncJobFuture):
    def __init__(self, session: APISession, job: Job, sequences=None, max_workers=config.MAX_CONCURRENT_WORKERS):
        super().__init__(session, job, max_workers)
        self._sequences = sequences

    @property
    def sequences(self):
        if self._sequences is None:
            self._sequences = embedding_get_sequences(self.session, self.job.job_id)
        return self._sequences
    
    def keys(self):
        return self.sequences
    
    def get_item(self, k):
        data = embedding_get_sequence_result(self.session, self.job.job_id, k)
        return decode_embedding(data)


def embedding_model_post(session: APISession, model_id: str, sequences: List[bytes], reduction=None):
    endpoint = PATH_PREFIX + f'/models/{model_id}/embed'

    sequences = [s.decode() for s in sequences]
    body = {
        'sequences': sequences,
    }
    if reduction is not None:
        body['reduction'] = reduction
    response = session.post(endpoint, json=body)
    return EmbeddingJob(**response.json())


def embedding_model_logits_post(session: APISession, model_id: str, sequences: List[bytes]):
    endpoint = PATH_PREFIX + f'/models/{model_id}/logits'

    sequences = [s.decode() for s in sequences]
    body = {
        'sequences': sequences,
    }
    response = session.post(endpoint, json=body)
    return EmbeddingJob(**response.json())

<<<<<<< HEAD
=======
def embedding_post(session: APISession, model_id: str, sequences: List[bytes], reduction=None):
    """
    Create embeddings job on your sequences.

    Parameters
    ----------
    session : APISession
        Session object for API communication.
    model_d : str
        model to use when computing embeddings
    sequences : List[bytes] 
        sequences to embed
    reduction: str:
        reduction to apply to embeddings. currently only MEAN supported

    Returns
    -------
    EmbeddingJob
    
    """
    endpoint = f'v1/embeddings/{model_id}/embed'
>>>>>>> 3e24e532

def embedding_model_attn_post(session: APISession, model_id: str, sequences: List[bytes]):
    endpoint = PATH_PREFIX + f'/models/{model_id}/attn'

    sequences = [s.decode() for s in sequences]
    body = {
        'sequences': sequences,
    }
    response = session.post(endpoint, json=body)
    return EmbeddingJob(**response.json())


class SVDJob(Job):
    pass


class SVDMetadata(pydantic.BaseModel):
    id: str
    status: JobStatus
    created_date: Optional[datetime]
    model_id: str
    n_components: int
    reduction: Optional[str]
    sequence_length: Optional[int]


def svd_list_get(session: APISession) -> List[SVDMetadata]:
    endpoint = PATH_PREFIX + '/svd'
    response = session.get(endpoint)
    return pydantic.parse_obj_as(List[SVDMetadata], response.json())


def svd_get(session: APISession, svd_id: str) -> SVDMetadata:
    endpoint = PATH_PREFIX + f'/svd/{svd_id}'
    response = session.get(endpoint)
    return SVDMetadata(**response.json())

<<<<<<< HEAD

def svd_fit_post(session: APISession, model_id: str, sequences: List[bytes], n_components: int = 1024, reduction: Optional[str] = None):
    endpoint = PATH_PREFIX + '/svd'
=======
def svd_fit_post(session: APISession, model_id: str, sequences: List[bytes]):
    """
    Create SVD fit job. .

    Parameters
    ----------
    session : APISession
        Session object for API communication.
    model_id : str
        model to use
    sequences : List[bytes] 
        sequences to SVD

    Returns
    -------
    EmbeddingJob
    """
    
    endpoint = 'v1/embeddings/svd'
>>>>>>> 3e24e532

    sequences = [s.decode() for s in sequences]
    body = {
        'model_id': model_id,
        'sequences': sequences,
        'n_components': n_components,
    }
    if reduction is not None:
        body['reduction'] = reduction
    response = session.post(endpoint, json=body)
    return SVDJob(**response.json())


def svd_embed_post(session: APISession, svd_id: str, sequences: List[bytes]):
<<<<<<< HEAD
    endpoint = PATH_PREFIX + f'/svd/{svd_id}/embed'
=======
    """
    Create embed and SVD request.

    Parameters
    ----------
    session : APISession
        Session object for API communication.
    svd_id : str
        SVD model to use
    sequences : List[bytes] 
        sequences to SVD

    Returns
    -------
    EmbeddingJob
    """
    endpoint = f'v1/embeddings/svd/{svd_id}/embed'
>>>>>>> 3e24e532

    sequences = [s.decode() for s in sequences]
    body = {'sequences': sequences}
    response = session.post(endpoint, json=body)
    return EmbeddingJob(**response.json())


class ProtembedModel:
    """
    Class providing inference endpoints for protein embedding models served by OpenProtein.
    """
    def __init__(self, session, model_id, metadata=None):
        self.session = session
        self.id = model_id
        self._metadata = metadata

    def __str__(self) -> str:
        return self.id
    
    def __repr__(self) -> str:
        return self.id
    
    @property
    def metadata(self):
        return self.get_metadata()
    
    def get_metadata(self):
        if self._metadata is not None:
            return self._metadata
        self._metadata = embedding_model_get(self.session, self.id)
        return self._metadata

    def embed(self, sequences: List[bytes], reduction=None):
        job = embedding_model_post(self.session, self.id, sequences, reduction=reduction)
        return EmbeddingResultFuture(self.session, job, sequences=sequences)
    
    def logits(self, sequences: List[bytes]):
        job = embedding_model_logits_post(self.session, self.id, sequences)
        return EmbeddingResultFuture(self.session, job, sequences=sequences)
    
    def attn(self, sequences: List[bytes]):
        job = embedding_model_attn_post(self.session, self.id, sequences)
        return EmbeddingResultFuture(self.session, job, sequences=sequences)
    
    def fit_svd(self, sequences: List[bytes], n_components: int = 1024, reduction: Optional[str] = None):
        model_id = self.id
        job = svd_fit_post(self.session, model_id, sequences, n_components=n_components, reduction=reduction)
        metadata = svd_get(self.session, job.job_id)
        return SVDModel(self.session, metadata)


class SVDModel:
    """
    Class providing embedding endpoint for SVD models. Also allows retrieving embeddings of sequences used to fit the SVD with `get`.
    """
    def __init__(self, session: APISession, metadata: SVDMetadata):
        self.session = session
        self.metadata = metadata

    def __str__(self) -> str:
        return str(self.metadata)
    
    def __repr__(self) -> str:
        return repr(self.metadata)

    @property
    def id(self):
        return self.metadata.id
    
    @property
    def n_components(self):
        return self.metadata.n_components
    
    @property
    def sequence_length(self):
        return self.metadata.sequence_length
    
    @property
    def reduction(self):
        return self.metadata.reduction
    
    def get_model(self) -> ProtembedModel:
        model = ProtembedModel(self.session, self.metadata.model_id)
        return model
    
    @property
    def model(self) -> ProtembedModel:
        return self.get_model()
    
    def get_job(self) -> Job:
        return job_get(self.session, self.id)
    
    def get_inputs(self) -> List[bytes]:
        return embedding_get_sequences(self.id)
    
    def get_embeddings(self) -> EmbeddingResultFuture:
        return EmbeddingResultFuture(self.session, self.get_job())
    
    def embed(self, sequences: List[bytes]) -> EmbeddingResultFuture:
        job = svd_embed_post(self.session, self.id, sequences)
        return EmbeddingResultFuture(self.session, job, sequences=sequences)


class EmbeddingAPI:
    """
    This class defines a high level interface for accessing the embeddings API.
    """
    def __init__(self, session: APISession):
        self.session = session

    def list_models(self) -> List[ProtembedModel]:
        models = []
        for model_id in embedding_models_list_get(self.session):
            models.append(ProtembedModel(self.session, model_id))
        return models
    
    def get_model(self, model_id) -> ProtembedModel:
        return ProtembedModel(self.session, model_id)

    def embed(self, model: Union[ProtembedModel, SVDModel, str], sequences: List[bytes], reduction=None):
        """
        Embed sequences using the specified model.
        """
        if type(model) is ProtembedModel:
            model_id = model.id
            job = embedding_model_post(self.session, model_id, sequences, reduction=reduction)
        elif type(model) is SVDModel:
            svd_id = model.id
            job = svd_embed_post(self.session, svd_id, sequences)
        else:
            # we assume model is the model_id
            model_id = model
            job = embedding_model_post(self.session, model_id, sequences, reduction=reduction)
        return EmbeddingResultFuture(self.session, job, sequences=sequences)
    
    def get_results(self, job):
        return EmbeddingResultFuture(self.session, job)
    
    def fit_svd(self, model_id: str, *args, **kwargs):
        model = self.get_model(model_id)
        return model.fit_svd(*args, **kwargs)
    
    def get_svd(self, svd_id: str):
        metadata = svd_get(self.session, svd_id)
        return SVDModel(self.session, metadata)
    
    def list_svd(self):
        return [SVDModel(self.session, metadata) for metadata in svd_list_get(self.session)]
    
    def get_svd_results(self, job):
        return EmbeddingResultFuture(self.session, job)<|MERGE_RESOLUTION|>--- conflicted
+++ resolved
@@ -13,11 +13,6 @@
 
 PATH_PREFIX = 'v1/embeddings'
 
-<<<<<<< HEAD
-
-def embedding_models_list_get(session: APISession) -> List[str]:
-    endpoint = PATH_PREFIX + '/models'
-=======
 def embedding_models_get(session: APISession) -> List[str]:
     """
     List available embeddings models.
@@ -29,14 +24,15 @@
         List[str]: list of model names. 
     """
     
-    endpoint = 'v1/embeddings/models'
->>>>>>> 3e24e532
+    endpoint = PATH_PREFIX + '/models'
     response = session.get(endpoint)
     result = response.json()
     return result
 
-
-<<<<<<< HEAD
+# alias embedding_models_list_get to embedding_models_get
+embedding_models_list_get = embedding_models_get
+
+
 class ModelDescription(pydantic.BaseModel):
     citation_title: Optional[str]
     doi: Optional[str]
@@ -68,92 +64,82 @@
     return ModelMetadata(**result)
 
 
-def decode_embedding(data) -> np.ndarray:
+def embedding_get(session: APISession, job_id: str) -> List[bytes]:
+    """
+    Get sequences associated with the given request ID.
+
+    Parameters
+    ----------
+    session : APISession
+        Session object for API communication.
+    job_id : str
+        job ID to fetch 
+
+    Returns
+    -------
+    sequences : List[bytes] 
+    """
+
+    endpoint = PATH_PREFIX + f'/{job_id}'
+    response = session.get(endpoint)
+    return pydantic.parse_obj_as(List[bytes], response.json())
+
+
+def embedding_get_sequences(session: APISession, job_id: str) -> List[bytes]:
+    """
+    Get sequences associated with the given request ID.
+
+    Parameters
+    ----------
+    session : APISession
+        Session object for API communication.
+    job_id : str
+        job ID to fetch 
+
+    Returns
+    -------
+    sequences : List[bytes] 
+    """
+    endpoint = PATH_PREFIX + f'/{job_id}/sequences'
+    response = session.get(endpoint)
+    return pydantic.parse_obj_as(List[bytes], response.json())
+
+
+def embedding_get_sequence_result(session: APISession, job_id: str, sequence: bytes) -> bytes:
+    """
+    Get encoded result for a sequence from the request ID.
+
+    Parameters
+    ----------
+    session : APISession
+        Session object for API communication.
+    job_id : str
+        job ID to retrieve results from
+    sequence : bytes
+        sequence to retrieve results for
+
+    Returns
+    -------
+    result : bytes 
+    """
+    sequence = sequence.decode()
+    endpoint = PATH_PREFIX + f'/{job_id}/{sequence}'
+    response = session.get(endpoint)
+    return response.content
+
+
+def decode_embedding(data: bytes) -> np.ndarray:
+    """
+    Decode embedding. 
+
+    Args:
+        data (bytes): raw bytes encoding the array received over the API
+
+    Returns:
+        np.ndarray: decoded array
+    """
     s = io.BytesIO(data)
     return np.load(s, allow_pickle=False)
-=======
-def decode_embedding(data, shape, dtype=np.float32):
-    """
-    Decode embedding. 
-
-    Args:
-        data (_type_): _description_
-        shape (_type_): _description_
-        dtype (_type_, optional): _description_. Defaults to np.float32.
-
-    Returns:
-        _type_: _description_
-    """
-    data = b64decode(data)
-    array = np.frombuffer(data, dtype=dtype)
-    # TODO - remove this work-around for error in returned shape of fixed-sized embeddings
-    num_entries = 1
-    for i in range(len(shape)):
-        num_entries *= shape[i]
-    if len(array) < num_entries:
-        shape = shape[-1:] # only use last dimension for size estimate
-    # end work-around
-    array = array.reshape(*shape)
-    return array
->>>>>>> 3e24e532
-
-
-class EmbeddingResult(pydantic.BaseModel):
-    data: bytes
-    sequence: bytes
-    shape: List[int]
-
-    def to_numpy(self):
-        dtype = np.float32
-        array = decode_embedding(self.data, self.shape, dtype=dtype)
-        return array
-
-
-class EmbeddingJob(Job):
-    results: Optional[List[EmbeddingResult]]
-
-
-def embedding_get(session: APISession, job_id: str, page_offset: int = 0, page_size: int = 10):
-<<<<<<< HEAD
-    endpoint = PATH_PREFIX + f'/{job_id}'
-    response = session.get(endpoint, params={'page_offset': page_offset, 'page_size': page_size})
-=======
-    """
-    Get paged embedding results.
-
-    Parameters
-    ----------
-    session : APISession
-        Session object for API communication.
-    job_id : str
-        job ID to fetch 
-    page_offset : int 
-        number of results to skip
-    page_size: int:
-        number of results to return
-
-    Returns
-    -------
-    EmbeddingJob
-    
-    """
-    endpoint = f'v1/embeddings/{job_id}'
-    response = session.get(endpoint, params={'offset': page_offset, 'limit': page_size})
->>>>>>> 3e24e532
-    return EmbeddingJob(**response.json())
-
-
-def embedding_get_sequences(session: APISession, job_id: str) -> List[bytes]:
-    endpoint = PATH_PREFIX + f'/{job_id}/sequences'
-    response = session.get(endpoint)
-    return pydantic.parse_obj_as(List[bytes], response.json())
-
-
-def embedding_get_sequence_result(session: APISession, job_id: str, sequence: bytes) -> bytes:
-    sequence = sequence.decode()
-    endpoint = PATH_PREFIX + f'/{job_id}/{sequence}'
-    response = session.get(endpoint)
-    return response.content
 
 
 class EmbeddedSequence(pydantic.BaseModel):
@@ -178,6 +164,14 @@
     
 
 class EmbeddingResultFuture(MappedAsyncJobFuture):
+    """
+    This class defines a future result from an inference request. Results are viewed as a mapping from
+    sequences to result arrays, which can be queried using the `Map` interface. The status of the job
+    can be checked using the `AsyncJobFuture` interface and all results can be retrieved as a list of
+    tuples of (sequence, result) pairs from the `.get()` function. Individual results can be retrieved
+    with `__getitem__(sequence)` and the object can be iterated like a dictionary. Results are cached
+    so repeated indexing of the same result will not result in additional `GET` requests against the server.
+    """
     def __init__(self, session: APISession, job: Job, sequences=None, max_workers=config.MAX_CONCURRENT_WORKERS):
         super().__init__(session, job, max_workers)
         self._sequences = sequences
@@ -196,7 +190,26 @@
         return decode_embedding(data)
 
 
-def embedding_model_post(session: APISession, model_id: str, sequences: List[bytes], reduction=None):
+def embedding_model_post(session: APISession, model_id: str, sequences: List[bytes], reduction: Optional[str]=None):
+    """
+    POST a request for embeddings from the given model ID. Returns a Job object referring to this request
+    that can be used to retrieve results later.
+
+    Parameters
+    ----------
+    session : APISession
+        Session object for API communication.
+    model_id : str
+        model ID to request results from
+    sequences : List[bytes]
+        sequences to request results for
+    reduction : Optional[str]
+        reduction to apply to the embeddings. options are None, "MEAN", or "SUM". defaul: None
+
+    Returns
+    -------
+    job : Job 
+    """
     endpoint = PATH_PREFIX + f'/models/{model_id}/embed'
 
     sequences = [s.decode() for s in sequences]
@@ -206,7 +219,11 @@
     if reduction is not None:
         body['reduction'] = reduction
     response = session.post(endpoint, json=body)
-    return EmbeddingJob(**response.json())
+    return Job(**response.json())
+
+
+# alias embedding_post to embedding_model_post
+embedding_post = embedding_model_post
 
 
 def embedding_model_logits_post(session: APISession, model_id: str, sequences: List[bytes]):
@@ -217,32 +234,8 @@
         'sequences': sequences,
     }
     response = session.post(endpoint, json=body)
-    return EmbeddingJob(**response.json())
-
-<<<<<<< HEAD
-=======
-def embedding_post(session: APISession, model_id: str, sequences: List[bytes], reduction=None):
-    """
-    Create embeddings job on your sequences.
-
-    Parameters
-    ----------
-    session : APISession
-        Session object for API communication.
-    model_d : str
-        model to use when computing embeddings
-    sequences : List[bytes] 
-        sequences to embed
-    reduction: str:
-        reduction to apply to embeddings. currently only MEAN supported
-
-    Returns
-    -------
-    EmbeddingJob
-    
-    """
-    endpoint = f'v1/embeddings/{model_id}/embed'
->>>>>>> 3e24e532
+    return Job(**response.json())
+
 
 def embedding_model_attn_post(session: APISession, model_id: str, sequences: List[bytes]):
     endpoint = PATH_PREFIX + f'/models/{model_id}/attn'
@@ -252,7 +245,7 @@
         'sequences': sequences,
     }
     response = session.post(endpoint, json=body)
-    return EmbeddingJob(**response.json())
+    return Job(**response.json())
 
 
 class SVDJob(Job):
@@ -280,14 +273,10 @@
     response = session.get(endpoint)
     return SVDMetadata(**response.json())
 
-<<<<<<< HEAD
 
 def svd_fit_post(session: APISession, model_id: str, sequences: List[bytes], n_components: int = 1024, reduction: Optional[str] = None):
-    endpoint = PATH_PREFIX + '/svd'
-=======
-def svd_fit_post(session: APISession, model_id: str, sequences: List[bytes]):
-    """
-    Create SVD fit job. .
+    """
+    Create SVD fit job.
 
     Parameters
     ----------
@@ -297,14 +286,17 @@
         model to use
     sequences : List[bytes] 
         sequences to SVD
-
-    Returns
-    -------
-    EmbeddingJob
-    """
-    
-    endpoint = 'v1/embeddings/svd'
->>>>>>> 3e24e532
+    n_components : int
+        number of SVD components to fit. default = 1024
+    reduction : Optional[str]
+        embedding reduction to use for fitting the SVD. default = None
+
+    Returns
+    -------
+    SVDJob
+    """
+    
+    endpoint = PATH_PREFIX + '/svd'
 
     sequences = [s.decode() for s in sequences]
     body = {
@@ -318,12 +310,9 @@
     return SVDJob(**response.json())
 
 
-def svd_embed_post(session: APISession, svd_id: str, sequences: List[bytes]):
-<<<<<<< HEAD
-    endpoint = PATH_PREFIX + f'/svd/{svd_id}/embed'
-=======
-    """
-    Create embed and SVD request.
+def svd_embed_post(session: APISession, svd_id: str, sequences: List[bytes]) -> Job:
+    """
+    POST a request for embeddings from the given SVD model.
 
     Parameters
     ----------
@@ -336,15 +325,14 @@
 
     Returns
     -------
-    EmbeddingJob
-    """
-    endpoint = f'v1/embeddings/svd/{svd_id}/embed'
->>>>>>> 3e24e532
+    Job
+    """
+    endpoint = PATH_PREFIX + f'/svd/{svd_id}/embed'
 
     sequences = [s.decode() for s in sequences]
     body = {'sequences': sequences}
     response = session.post(endpoint, json=body)
-    return EmbeddingJob(**response.json())
+    return Job(**response.json())
 
 
 class ProtembedModel:
