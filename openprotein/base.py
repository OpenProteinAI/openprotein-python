import openprotein.config as config

import requests
from urllib.parse import urljoin
from typing import Union
from openprotein.errors import (
    APIError,
    AuthError,
)



class BearerAuth(requests.auth.AuthBase):
    """
    See https://stackoverflow.com/a/58055668
    """

    def __init__(self, token):
        self.token = token

    def __call__(self, r):
        r.headers["authorization"] = "Bearer " + self.token
        return r


class APISession(requests.Session):
    """Connection session."""
<<<<<<< HEAD

    def __init__(self, username, password):
        super().__init__()
        self.backend = "https://dev.api.openprotein.ai/api/"
=======
    def __init__(self, username, password, backend='https://api.openprotein.ai/api/'):
        super().__init__()
        self.backend = backend
>>>>>>> 61677e4c
        self.login(username, password)
        self.verify = True

    def login(self, username, password):
        self.auth = self.get_auth_token(username, password)

    def get_auth_token(self, username, password):
        endpoint = "v1/login/user-access-token"
        url = urljoin(self.backend, endpoint)
        response = requests.post(
            url, params={"username": username, "password": password}, timeout=3
        )
        if response.status_code == 200:
            result = response.json()
            token = result["access_token"]
            return BearerAuth(token)
        else:
            raise AuthError(
                f"Unable to authenticate with given credentials: {response.status_code} : {response.text}"
            )

    def request(
        self, method: Union[str, bytes], url: Union[str, bytes], *args, **kwargs
    ):
        full_url = urljoin(self.backend, url)
        response = super().request(method, full_url, *args, **kwargs)
        if response.status_code not in [200, 201, 202]:
            raise APIError(
                f"Request failed with status {response.status_code} and message {response.text} "
            )
        return response


class RestEndpoint:
    pass<|MERGE_RESOLUTION|>--- conflicted
+++ resolved
@@ -3,12 +3,7 @@
 import requests
 from urllib.parse import urljoin
 from typing import Union
-from openprotein.errors import (
-    APIError,
-    AuthError,
-)
-
-
+from openprotein.errors import APIError, InvalidParameterError, MissingParameterError, AuthError
 
 class BearerAuth(requests.auth.AuthBase):
     """
@@ -25,16 +20,10 @@
 
 class APISession(requests.Session):
     """Connection session."""
-<<<<<<< HEAD
 
     def __init__(self, username, password):
         super().__init__()
         self.backend = "https://dev.api.openprotein.ai/api/"
-=======
-    def __init__(self, username, password, backend='https://api.openprotein.ai/api/'):
-        super().__init__()
-        self.backend = backend
->>>>>>> 61677e4c
         self.login(username, password)
         self.verify = True
 
